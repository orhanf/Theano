"""
Defines the base class for optimizations as well as a certain
amount of useful generic optimization tools.
"""
from __future__ import print_function

from collections import deque
import copy
import logging
import pdb
import sys
import time
import warnings
import traceback

import numpy

import theano
from theano import config
from theano.compat import izip, OrderedDict
from six import string_types, iteritems, itervalues
from six.moves import reduce
from theano.gof import graph, op, utils, unify, toolbox
from theano.gof.fg import InconsistencyError
from theano.misc.ordered_set import OrderedSet

from . import destroyhandler as dh

_logger = logging.getLogger('theano.gof.opt')
_optimizer_idx = [0]

def _list_of_nodes(fgraph):
    return list(graph.io_toposort(fgraph.inputs, fgraph.outputs))


class Optimizer(object):
    """WRITEME
    An L{Optimizer} can be applied to an L{FunctionGraph} to transform it.
    It can represent an optimization or in general any kind
    of transformation you could apply to an L{FunctionGraph}.
    """

    def __hash__(self):
        if not hasattr(self, '_optimizer_idx'):
            self._optimizer_idx = _optimizer_idx[0]
            _optimizer_idx[0] += 1
        return self._optimizer_idx

    def __eq__(self, other):
        # added to override the  __eq__ implementation that may be inherited
        # in subclasses from other bases.
        return id(self) == id(other)

    def __neq__(self, other):
        # added to override the  __neq__ implementation that may be inherited
        # in subclasses from other bases.
        return id(self) != id(other)

    def apply(self, fgraph):
        """WRITEME
        Applies the optimization to the provided L{FunctionGraph}. It may
        use all the methods defined by the L{FunctionGraph}. If the
        L{Optimizer} needs to use a certain tool, such as an
        L{InstanceFinder}, it can do so in its L{add_requirements} method.
        """
        pass

    def optimize(self, fgraph, *args, **kwargs):
        """WRITEME
        This is meant as a shortcut to::
          opt.add_requirements(fgraph)
          opt.apply(fgraph)
        """
        self.add_requirements(fgraph)
        try:
            orig = theano.tensor.basic.constant.enable
            theano.tensor.basic.constant.enable = False
            ret = self.apply(fgraph, *args, **kwargs)
        finally:
            theano.tensor.basic.constant.enable = orig
        return ret

    def __call__(self, fgraph):
        """WRITEME
        Same as self.optimize(fgraph)
        """
        return self.optimize(fgraph)

    def add_requirements(self, fgraph):
        """WRITEME
        Add features to the fgraph that are required to apply the optimization.
        For example:
          fgraph.attach_feature(History())
          fgraph.attach_feature(MyFeature())
          etc.
        """
        pass

    def print_summary(self, stream=sys.stdout, level=0, depth=-1):
        name = getattr(self, 'name', None)
        print("%s%s %s id=%i" % (
                (' ' * level), self.__class__.__name__, name, id(self)), file=stream)

    @staticmethod
    def print_profile(stream, prof, level=0):
        if prof is not None:
            raise NotImplementedError(
                "The function print_profile must be overrided if the"
                " optimizer return profiling information.")


class FromFunctionOptimizer(Optimizer):
    """WRITEME"""
    def __init__(self, fn, requirements=()):
        self.apply = fn
        self.requirements = requirements

    def add_requirements(self, fgraph):
        for req in self.requirements:
            req(fgraph)

    def print_summary(self, stream=sys.stdout, level=0, depth=-1):
        print("%s%s id=%i" % (
                ' ' * level,
                str(self.apply),
                id(self)), file=stream)

    def __call__(self, *args, **kwargs):
        return self.fn(*args, **kwargs)

    def __str__(self):
        return self.__name__


def optimizer(f):
    """decorator for FromFunctionOptimizer"""
    rval = FromFunctionOptimizer(f)
    rval.__name__ = f.__name__
    return rval


def inplace_optimizer(f):
    """decorator for FromFunctionOptimizer"""
    dh_handler = dh.DestroyHandler
    requirements = (lambda fgraph:
                    fgraph.attach_feature(dh_handler()),)
    rval = FromFunctionOptimizer(f, requirements)
    rval.__name__ = f.__name__
    return rval


class SeqOptimizer(Optimizer, list):
    # inherit from Optimizer first to get Optimizer.__hash__
    """WRITEME
    Takes a list of L{Optimizer} instances and applies them
    sequentially.
    """
    @staticmethod
    def warn(exc, self, optimizer):
        """Default failure_callback for SeqOptimizer
        """
        _logger.error("SeqOptimizer apply %s" % str(optimizer))
        _logger.error("Traceback:")
        _logger.error(traceback.format_exc())
        if config.on_opt_error == 'raise':
            raise exc
        elif config.on_opt_error == 'pdb':
            pdb.post_mortem(sys.exc_info()[2])

    def __init__(self, *opts, **kw):
        """WRITEME"""
        if len(opts) == 1 and isinstance(opts[0], (list, tuple)):
            opts = opts[0]
        self[:] = opts
        self.failure_callback = kw.pop('failure_callback', None)

    def apply(self, fgraph):
        """WRITEME
        Applies each L{Optimizer} in self in turn.
        """
        l = []
        if fgraph.profile:
            validate_before = fgraph.profile.validate_time
            sub_validate_time = [validate_before]
        else:
            sub_validate_time = []
        callback_before = fgraph.execute_callbacks_time
        nb_node_before = len(fgraph.apply_nodes)
        sub_profs = []
        for optimizer in self:
            try:
                t0 = time.time()
                sub_prof = optimizer.optimize(fgraph)
                l.append(float(time.time() - t0))
                sub_profs.append(sub_prof)
                if fgraph.profile:
                    sub_validate_time.append(fgraph.profile.validate_time)
            except AssertionError:
                # do not catch Assertion failures
                raise
            except Exception as e:
                if self.failure_callback:
                    self.failure_callback(e, self, optimizer)
                    continue
                else:
                    raise

        if fgraph.profile:
            validate_time = fgraph.profile.validate_time - validate_before
        else:
            validate_time = None
        callback_time = fgraph.execute_callbacks_time - callback_before
        return (self, l, validate_time, callback_time, nb_node_before,
                len(fgraph.apply_nodes), sub_profs, sub_validate_time)

    def __str__(self):
        return "SeqOpt(%s)" % list.__str__(self)

    def __repr__(self):
        return list.__repr__(self)

    def print_summary(self, stream=sys.stdout, level=0, depth=-1):
        name = getattr(self, 'name', None)
        print("%s%s %s id=%i" % (
                (' ' * level), self.__class__.__name__, name, id(self)), file=stream)
        # This way, -1 will do all depth
        if depth != 0:
            depth -= 1
            for opt in self:
                opt.print_summary(stream, level=(level + 2), depth=depth)

    @staticmethod
    def print_profile(stream, prof, level=0):
        (opts, prof, validate_time, callback_time, nb_node_before,
         nb_node_after, sub_profs, sub_validate_time) = prof
        blanc = ('    ' * level)

        print(blanc, "SeqOptimizer", end=' ', file=stream)
        if hasattr(opts, "name"):
            print(blanc, opts.name, end=' ', file=stream)
        elif hasattr(opts, "__name__"):
            print(blanc, opts.__name__, end=' ', file=stream)
        print((" time %.3fs for %d/%d nodes"
                          " before/after optimization" % (
                              sum(prof), nb_node_before, nb_node_after)), file=stream)
        print(blanc, "  %.3fs for fgraph.validate()" % (validate_time), file=stream)
        print(blanc, "  %.3fs for callback" % (callback_time), file=stream)
        if level == 0:
            print(blanc, "  time      - (name, class, index) - validate time", file=stream)
        ll = []
        for opt in opts:
            if hasattr(opt, "__name__"):
                ll.append((opt.__name__, opt.__class__.__name__,
                           opts.index(opt)))
            else:
                ll.append((opt.name, opt.__class__.__name__,
                           opts.index(opt)))
        lll = list(zip(prof, ll))

        def cmp(a, b):
            if a[0] == b[0]:
                return 0
            elif a[0] < b[0]:
                return -1
            return 1
        lll.sort(cmp)

        for (t, opt) in lll[::-1]:
            # if t < 1:
            #    continue
            if sub_validate_time:
                i = opt[-1]
                val_time = sub_validate_time[i + 1] - sub_validate_time[i]
                print(blanc, '  %.6fs - %s - %.3fs' % (
                    t, opt, val_time), file=stream)
            else:
                print(blanc, '  %.6fs - %s' % (t, opt), file=stream)

            if sub_profs[opt[-1]]:
                opts[opt[-1]].print_profile(stream, sub_profs[opt[-1]],
                                            level=level + 1)
        print(file=stream)

    @staticmethod
    def merge_profile(prof1, prof2):
        """
        Merge 2 profiles returned by this cass apply() fct.
        """
        new_t = []
        new_l = []
        new_sub_profile = []
        # merge common(same object) opt
        for l in set(prof1[0]).intersection(set(prof2[0])):
            idx1 = prof1[0].index(l)
            idx2 = prof2[0].index(l)
            new_t.append(prof1[1][idx1] +
                         prof2[1][idx2])
            new_l.append(l)
            if hasattr(l, 'merge_profile'):
                assert len(prof1[6][idx1]) == len(prof2[6][idx2])
                new_sub_profile.append(l.merge_profile(prof1[6][idx1],
                                                       prof2[6][idx2]))
            else:
                new_sub_profile.append(None)

        # merge not common opt
        from six import StringIO
        for l in set(prof1[0]).symmetric_difference(set(prof2[0])):
            # The set trick above only work for the same object optimization
            # It don't work for equivalent optimization.
            # So we try to merge equivalent optimization here.
            new_l_names = [o.name for o in new_l]
            if l.name in new_l_names:
                idx = new_l_names.index(l.name)
                io1 = StringIO()
                io2 = StringIO()
                l.print_summary(io1)
                new_l[idx].print_summary(io2)
                if io1.read() == io2.read():
                    if l in prof1[0]:
                        p = prof1
                    else:
                        p = prof2
                    new_t[idx] += p[1][p[0].index(l)]
                    if hasattr(l, 'merge_profile'):
                        assert len(p[6][p[0].index(l)]) == \
                                len(new_sub_profile[idx])
                        new_sub_profile[idx] = l.merge_profile(
                            new_sub_profile[idx], p[6][p[0].index(l)])
                    else:
                        new_sub_profile[idx] = None
                continue
            if l in prof1[0]:
                p = prof1
            else:
                p = prof2
            new_t.append(p[1][p[0].index(l)])
            idx = p[0].index(l)
            new_l.append(l)
            new_sub_profile.append(p[6][idx])

        new_opt = SeqOptimizer(*new_l)
        # We need to assert based on the name as we merge also based on
        # the name.
        assert set([l.name for l in prof1[0]]).issubset(
            set([l.name for l in new_l]))
        assert set([l.name for l in prof2[0]]).issubset(
            set([l.name for l in new_l]))
        assert len(new_t) == len(new_opt) == len(new_sub_profile)
        return (new_opt, new_t, prof1[2] + prof2[2],
                prof1[3] + prof2[3],
                -1, -1, new_sub_profile, [])


class _metadict:
    """WRITEME"""
    # dict that accepts unhashable keys
    # uses an associative list
    # for internal use only
    def __init__(self):
        self.d = {}
        self.l = []

    def __getitem__(self, item):
        return self.get(item, None)

    def __setitem__(self, item, value):
        try:
            self.d[item] = value
        except Exception:
            for i, (key, val) in enumerate(self.l):
                if key == item:
                    self.l[i] = (item, value)
                    return
            self.l.append((item, value))

    def __delitem__(self, item):
        try:
            if item in self.d:
                del self.d[item]
                return
        except TypeError as e:
            assert "unhashable type" in str(e)
        for i, (key, val) in enumerate(self.l):
            if key == item:
                del self.l[i]
                return
            raise KeyError(item)

    def discard(self, item):
        try:
            if item in self.d:
                del self.d[item]
                return
        except TypeError as e:
            assert "unhashable type" in str(e)
        for i, (key, val) in enumerate(self.l):
            if key == item:
                del self.l[i]
                return

    def get(self, item, default):
        try:
            return self.d[item]
        except Exception:
            for item2, value in self.l:
                try:
                    if item == item2:
                        return value
                    if item.equals(item2):
                        return value
                except Exception:
                    if item is item2:
                        return value
            else:
                return default

    def clear(self):
        self.d = {}
        self.l = []

    def __str__(self):
        return "(%s, %s)" % (self.d, self.l)


class MergeFeature(object):
    """
    Keeps track of variables in fgraph that cannot be merged together.

    That way, the MergeOptimizer can remember the result of the last merge
    pass on the fgraph.
    """
    def on_attach(self, fgraph):
        assert not hasattr(fgraph, 'merge_feature')
        fgraph.merge_feature = self

        # For constants
        self.seen_constants = set()
        # variable -> signature (for constants)
        self.const_sig = _metadict()
        # signature -> variable (for constants)
        self.const_sig_inv = _metadict()

        # For all variables
        # Set of distinct (not mergeable) nodes
        self.nodes_seen = set()

        # Each element of scheduled is a list of list of (out, new_out) pairs.
        # Each list of pairs represent the substitution needed to replace all
        # the outputs of a node with the outputs of a replacement candidate.
        # Each node can have several candidates. For instance, if "node" has
        # 2 outputs, and there are 3 replacement candidates, we will have:
        # shelf.scheduled = [
        #    [[(node.out1, cand1.out1), (node.out2, cand1.out2)],
        #     [(node.out1, cand2.out1), (node.out2, cand2.out2)],
        #     [(node.out1, cand3.out1), (node.out2, cand3.out2)]]]
        self.scheduled = []

        # List of (node, candidate) pairs, where we tried to replace node by
        # candidate, but it failed. This is used to avoid infinite loops
        # during the replacement phase.
        self.blacklist = []

        for node in fgraph.toposort():
            self.on_import(fgraph, node, "on_attach")

    def on_change_input(self, fgraph, node, i, r, new_r, reason):
        # If inputs to node change, it is not guaranteed that it is distinct
        # from the other nodes in nodes_seen
        if node in self.nodes_seen:
            self.nodes_seen.discard(node)
            self.process_node(fgraph, node)

        if isinstance(new_r, graph.Constant):
            self.process_constant(fgraph, new_r)

    def on_import(self, fgraph, node, reason):
        for c in node.inputs:
            if isinstance(c, graph.Constant):
                self.process_constant(fgraph, c)

        self.process_node(fgraph, node)

    def on_prune(self, fgraph, node, reason):
        self.nodes_seen.discard(node)
        for c in node.inputs:
            if isinstance(c, graph.Constant) and (len(c.clients) <= 1):
                # This was the last node using this constant
                sig = self.const_sig[c]
                self.const_sig.discard(c)
                self.const_sig_inv.discard(sig)
                self.seen_constants.discard(id(c))

    def process_constant(self, fgraph, c):
        """Check if a constant can be merged, and queue that replacement"""
        if id(c) in self.seen_constants:
            return
        sig = c.merge_signature()
        other_c = self.const_sig_inv.get(sig, None)
        if other_c is not None:
            # multiple names will clobber each other..
            # we adopt convention to keep the last name
            if c.name:
                other_c.name = c.name
            self.scheduled.append([[(c, other_c)]])
        else:
            # this is a new constant
            self.const_sig[c] = sig
            self.const_sig_inv[sig] = c
            self.seen_constants.add(id(c))

    def process_node(self, fgraph, node):
        """Check if a node can be merged, and queue that replacement."""
        if node in self.nodes_seen:
            return

        # These asserts ensure that the fgraph has set the clients field
        # properly.
        # The clients should at least contain `node` itself!
        if node.inputs:
            assert len(node.inputs[0].clients) > 0
            assert (node, 0) in node.inputs[0].clients
            merge_candidates = [c for (c, i) in node.inputs[0].clients
                                if c in self.nodes_seen]
        else:
            merge_candidates = []

        replacement_candidates = []
        for candidate in merge_candidates:
            if candidate is node:
                continue
            if len(node.inputs) != len(candidate.inputs):
                continue

            inputs_match = all(node_in is cand_in
                               for node_in, cand_in in zip(node.inputs,
                                                           candidate.inputs))
            if inputs_match and node.op == candidate.op:
                if (node, candidate) in self.blacklist:
                    # They were already tried, and there was an error
                    continue

                # Schedule transfer of clients from node to candidate
                pairs = list(zip(node.outputs, candidate.outputs))

                # transfer names
                for node_output, cand_output in pairs:
                    # clobber old name with new one
                    # it's arbitrary... one of the names has to go
                    if node_output.name:
                        cand_output.name = node_output.name

                replacement_candidates.append(pairs)

        if replacement_candidates:
            self.scheduled.append(replacement_candidates)
        else:
            self.nodes_seen.add(node)


class MergeOptimizer(Optimizer):
    """
    Merges parts of the graph that are identical and redundant.

    The basic principle is that if two Applies have ops that compare equal, and
    identical inputs, then they do not both need to be computed. The clients of
    one are transferred to the other and one of them is removed from the graph.
    This procedure is carried out in input->output order through the graph.

    The first step of merging is constant-merging, so that all clients of an
    int(1) for example, are transferred to a particular instance of int(1).
    """

    def add_requirements(self, fgraph):
        # Added by default
        # fgraph.attach_feature(toolbox.ReplaceValidate())
        if not hasattr(fgraph, 'merge_feature'):
            fgraph.attach_feature(MergeFeature())

    def apply(self, fgraph):
        # Constant and non-constant are now applied in the same phase.
        # I am not sure why, but it seems to be faster this way.
        sched = fgraph.merge_feature.scheduled
        nb_fail = 0
        t0 = time.time()
        if fgraph.profile:
            validate_before = fgraph.profile.validate_time
            callback_before = fgraph.execute_callbacks_time
            callbacks_before = fgraph.execute_callbacks_times.copy()

        nb_merged = 0
        nb_constant = 0
        while sched:
            pairs_list = sched.pop()
            success = True
            for pairs in pairs_list:
                # We must check again the equivalence, as the graph
                # can have changed. If so, doing the replacement can
                # introduce node that depend on itself.  Doing the
                # full check of such cycle everytimes is very time
                # consumming. I think this double check is faster then
                # doing the full cycle check. The full cycle check is
                # skipped by validate() if the graph don't contain
                # destroyers.
                var = pairs[0][0]
                candidate = pairs[0][1]
                if (not hasattr(var, 'fgraph') or
                        not hasattr(candidate, 'fgraph')):
                    continue
                if var.owner and candidate.owner:
                    node = var.owner
                    candidate = candidate.owner
                    inputs_match = all(node_in is cand_in
                                       for node_in, cand_in in zip(
                                           node.inputs, candidate.inputs))
                    # No need to compare the op again, as it don't change.
                    if not inputs_match:
                        continue
                try:
                    fgraph.replace_all_validate(pairs, 'MergeOptimizer')
                except InconsistencyError:
                    success = False
                    nb_fail += 1
                    fgraph.merge_feature.blacklist.append(
                        (pairs[0][0].owner, pairs[0][1].owner))
                if success:
                    nb_merged += len(pairs)
                    if isinstance(pairs[0][0], graph.Constant):
                        nb_constant += 1
                        # print pairs, pairs[0][0].type
                    break

        if fgraph.profile:
            validate_time = fgraph.profile.validate_time - validate_before
            callback_time = fgraph.execute_callbacks_time - callback_before
            callbacks_time = {}
            for k, v in iteritems(fgraph.execute_callbacks_times):
                if k in callbacks_before:
                    callbacks_time[k] = v - callbacks_before[k]
                else:
                    callbacks_time[k] = v
        else:
            validate_time = None
            callback_time = None
            callbacks_time = {}
        # clear blacklist
        fgraph.merge_feature.blacklist = []
        return (nb_fail, time.time() - t0, validate_time,
                callback_time, callbacks_time, nb_merged, nb_constant)

    def __str__(self):
        return self.__class__.__name__

    @staticmethod
    def print_profile(stream, prof, level=0):
        (nb_fail, replace_time, validate_time,
         callback_time, callbacks_time, nb_merged, nb_constant) = prof

        blanc = ('    ' * level)
        print(blanc, "MergeOptimizer", file=stream)
        print(blanc, "  nb fail=%5d merged=%5d constant=%5d" % (
              nb_fail, nb_merged, nb_constant), file=stream)
        print(blanc, "  time replace=%2.2f validate=%2.2f callback=%2.2f" % (
              replace_time, validate_time, callback_time), file=stream)
        if callback_time > 1:
            print(blanc, "  callbacks_time", file=stream)
            for i in sorted(iteritems(callbacks_time), key=lambda a: a[1]):
                if i[1] > 0:
                    print(i)


merge_optimizer = MergeOptimizer()


def is_same_graph_with_merge(var1, var2, givens=None):
    """
    Merge-based implementation of `theano.gof.graph.is_same_graph`.

    See help on `theano.gof.graph.is_same_graph` for additional documentation.
    """
    if givens is None:
        givens = {}
    # Copy variables since the MergeOptimizer will modify them.
    copied = copy.deepcopy([var1, var2, givens])
    vars = copied[0:2]
    givens = copied[2]
    # Create FunctionGraph.
    inputs = theano.gof.graph.inputs(vars)
    # The clone isn't needed as we did a deepcopy and we cloning will
    # break the mapping in givens.
    fgraph = theano.gof.fg.FunctionGraph(inputs, vars, clone=False)
    # Perform Variable substitution.
    for to_replace, replace_by in iteritems(givens):
        fgraph.replace(to_replace, replace_by)
    # Perform merge optimization.
    merge_optimizer.optimize(fgraph)
    # When two variables perform the same computations, they will have the same
    # owner in the optimized graph.
    # We need to be careful with the special case where the owner is None,
    # which happens when the graph is made of a single Variable.
    # We also need to make sure we replace a Variable if it is present in
    # `givens`.
    vars_replaced = [givens.get(v, v) for v in vars]
    o1, o2 = [v.owner for v in vars_replaced]
    if o1 is None and o2 is None:
        # Comparing two single-Variable graphs: they are equal if they are
        # the same Variable.
        return vars_replaced[0] == vars_replaced[1]
    else:
        return o1 is o2


def pre_constant_merge(vars):
    """
    Merge constants in the subgraph used to compute nodes in `vars`.

    `vars` is a list of nodes, and we want to merge together nodes
    that are constant inputs used to compute nodes in that list.

    :note: This function will ignore nodes that are in an fgraph.
           It is used to pre-merge nodes generated inside an optimization,
           before it is inserted in the fgraph.
           It is useful if there are many such replacements to make,
           so that DebugMode will not check each of them.
    """

    seen_var = set()
    # signature -> variable (for constants)
    const_sig_inv = {}
    if isinstance(vars, graph.Variable):
        vars = [vars]
    def recursive_merge(var):
        if var in seen_var:
            return var
        if not hasattr(var, 'owner'):
            return var
        if var.owner and hasattr(var.owner, "fgraph"):
            return var
        seen_var.add(var)
        if isinstance(var, graph.Constant):
            sig = var.signature()
            try:
                if sig in const_sig_inv:
                    return const_sig_inv[sig]
                const_sig_inv[sig] = var
            except TypeError:  # unhashable type
                warnings.warn(
                    "We work around a problem, the following variable"
                    " signature isn't hashable. Please, report this to"
                    " theano-dev so that the better fix is done. %s" % var)
                # Some python object like slice aren't hashable. So
                # don't merge them here.
                pass
            return var
        if var.owner:
            for idx, inp in enumerate(var.owner.inputs):
                var.owner.inputs[idx] = recursive_merge(inp)
        return var

    return list(map(recursive_merge, vars))


########################
### Local Optimizers ###
########################

class LocalOptimizer(object):
    """A class for node-based optimizations.

    Instances should implement the transform function,
    and be passed to configure a fgraph-based Optimizer instance.
    """

    def __hash__(self):
        if not hasattr(self, '_optimizer_idx'):
            self._optimizer_idx = _optimizer_idx[0]
            _optimizer_idx[0] += 1
        return self._optimizer_idx

    def tracks(self):
        """
        Return the list of op classes that this opt applies to.

        Return None to apply to all nodes.
        """
        return None

    def transform(self, node):
        """Transform a subgraph whose output is `node`.

        Subclasses should implement this function so that it returns one of two
        kinds of things:

        - False to indicate that no optimization can be applied to this `node`;
          or
        - <list of variables> to use in place of `node`'s outputs in the
          greater graph.
        - dict(old variables -> new variables). A dictionary that map
          from old variables to new variables to replace.

        :type node: an Apply instance

        """

        raise utils.MethodNotDefined("transform",
                                     type(self), self.__class__.__name__)

    def add_requirements(self, fgraph):
        """
        If this local optimization wants to add some requirements to the
        fgraph,
        This is the place to do it.
        """
        # Added by default
        # fgraph.attach_feature(toolbox.ReplaceValidate())
        pass

    def print_summary(self, stream=sys.stdout, level=0, depth=-1):
        print("%s%s id=%i" % (
                (' ' * level), self.__class__.__name__, id(self)), file=stream)


theano.configparser.AddConfigVar('metaopt.verbose',
        "Enable verbose output for meta optimizers",
        theano.configparser.BoolParam(False), in_c_key=False)


class LocalMetaOptimizer(LocalOptimizer):
    """Base class for meta-optimizers that try a set of LocalOptimizers
    to replace a node and choose the one that executes the fastest"""

    def __init__(self, tracks=None, optimizers=()):
        self._tracks = tracks
        self.optimizers = list(optimizers)
        self.verbose = config.metaopt.verbose

    def register(self, optimizer):
        self.optimizers.append(optimizer)

    def tracks(self):
        return self._tracks

    def transform(self, node):
        # safety check: depending on registration, tracks may have been ignored
        if self._tracks is not None:
            if not isinstance(node.op, tuple(self._tracks)):
                return
        # first, we need to provide dummy values for all inputs
        # to the node that are not shared variables anyway
        givens = {}
        missing = set()
        for input in node.inputs:
            if isinstance(input, theano.compile.SharedVariable):
                pass
            elif hasattr(input.tag, 'test_value'):
                givens[input] = theano.shared(
                    input.type.filter(input.tag.test_value),
                    input.name,
                    broadcastable=input.broadcastable,
                    borrow=True)
            else:
                missing.add(input)
        if missing:
            givens.update(self.provide_inputs(node, missing))
            missing.difference_update(givens.keys())
        # ensure we have data for all input variables that need it
        if missing:
            if self.verbose:
                print(("%s cannot meta-optimize %s, "
                       "%d of %d input shapes unknown" %
                       (self.__class__.__name__, node, len(missing), node.nin)))
            return
        # now we can apply the different optimizations in turn,
        # compile the resulting subgraphs and time their execution
        if self.verbose:
            print(("%s meta-optimizing %s (%d choices):" %
                   (self.__class__.__name__, node, len(self.optimizers))))
        timings = []
        for opt in self.optimizers:
            outputs = opt.transform(node)
            if outputs:
                try:
                    fn = theano.function([], outputs, givens=givens)
                    timing = min(self.time_call(fn) for _ in range(3))
                except Exception as e:
                    if self.verbose:
                        print("* %s: exception" % opt, e)
                    continue
                else:
                    if self.verbose:
                        print("* %s: %.5g sec" % (opt, timing))
                    timings.append((timing, outputs, opt))
            else:
                if self.verbose:
                    print("* %s: not applicable" % opt)
        # finally, we choose the fastest one
        if timings:
            timings.sort()
            if self.verbose:
                print("= %s" % timings[0][2])
            return timings[0][1]
        return

    def provide_inputs(self, node, inputs):
        """If implemented, returns a dictionary mapping all symbolic variables
        in ``inputs`` to SharedVariable instances of suitable dummy values. The
        ``node`` can be inspected to infer required input shapes."""
        raise NotImplementedError()

    def time_call(self, fn):
        start = time.time()
        fn()
        return time.time() - start


class FromFunctionLocalOptimizer(LocalOptimizer):
    """WRITEME"""
    def __init__(self, fn, tracks=None, requirements=()):
        self.transform = fn
        self._tracks = tracks
        self.requirements = requirements

    def add_requirements(self, fgraph):
        for req in self.requirements:
            req(fgraph)

    def tracks(self):
        return self._tracks

    def __str__(self):
        return getattr(self, '__name__',
                       '<FromFunctionLocalOptimizer instance>')

    def print_summary(self, stream=sys.stdout, level=0, depth=-1):
        print("%s%s id=%i" % (
                ' ' * level,
                str(self.transform),
                id(self)), file=stream)


def local_optimizer(tracks, inplace=False):
    def decorator(f):
        """WRITEME"""
        if tracks is not None:
            if len(tracks) is 0:
                raise ValueError("Use None instead of an empty list to apply to all nodes.", f.__module__, f.__name__)
            for t in tracks:
                if not (isinstance(t, op.Op) or issubclass(t, op.PureOp)):
                    raise ValueError("Tracks are op classes or instances", f.__module__, f.__name__)
        requirements = ()
        if inplace:
            dh_handler = dh.DestroyHandler
            requirements = (lambda fgraph:
                            fgraph.attach_feature(dh_handler()),)
        rval = FromFunctionLocalOptimizer(f, tracks, requirements)
        rval.__name__ = f.__name__
        return rval
    return decorator


class LocalOptGroup(LocalOptimizer):
    """WRITEME"""

    def __init__(self, *optimizers):
        if len(optimizers) == 1 and isinstance(optimizers[0], list):
            # This happen when created by LocalGroupDB.
            optimizers = tuple(optimizers[0])
        self.opts = optimizers
        self.reentrant = any(getattr(opt, 'reentrant', True)
                             for opt in optimizers)
        self.retains_inputs = all(getattr(opt, 'retains_inputs', False)
                                  for opt in optimizers)

    def __str__(self):
        return getattr(self, '__name__',
                       ('LocalOptGroup(%s)' %
                        ','.join([str(o) for o in self.opts])))

    def tracks(self):
        t = []
        for l in self.opts:
            tt = l.tracks()
            if tt:
                t.extend(tt)
        return t

    def transform(self, node):
        for opt in self.opts:
            repl = opt.transform(node)
            if repl:
                return repl

    def print_summary(self, stream=sys.stdout, level=0, depth=-1):
        print("%s%s id=%i" % (
                (' ' * level), self.__class__.__name__, id(self)), file=stream)
        if depth != 0:
            depth -= 1
            for lopt in self.opts:
                lopt.print_summary(stream, level=(level + 2), depth=depth)

    def add_requirements(self, fgraph):
        for opt in self.opts:
            opt.add_requirements(fgraph)


class _LocalOpKeyOptGroup(LocalOptGroup):
    """WRITEME"""

    def __init__(self, optimizers):
        if any(not hasattr(opt, 'op_key'), optimizers):
            raise TypeError(
                "All LocalOptimizers passed here must have an op_key method.")
        CompositeLocalOptimizer.__init__(self, optimizers)

    def op_key(self):
        return [opt.op_key() for opt in self.opts]


class OpSub(LocalOptimizer):
    """WRITEME
    Replaces the application of a certain op by the application of
    another op that take the same inputs as what they are replacing.

    e.g. OpSub(add, sub) ==>
        add(div(x, y), add(y, x)) -> sub(div(x, y), sub(y, x))
    """

    # an OpSub does not apply to the nodes it produces
    reentrant = False
    # all the inputs of the original node are transferred to the outputs
    retains_inputs = True

    def __init__(self, op1, op2, transfer_tags=True):
        """
        op1.make_node and op2.make_node must take the same number of
        inputs and have the same number of outputs.
        """
        self.op1 = op1
        self.op2 = op2
        self.transfer_tags = transfer_tags

    def op_key(self):
        return self.op1

    def tracks(self):
        return [self.op1]

    def transform(self, node):
        if node.op != self.op1:
            return False
        repl = self.op2.make_node(*node.inputs)
        if self.transfer_tags:
            repl.tag = copy.copy(node.tag)
            for output, new_output in zip(node.outputs, repl.outputs):
                new_output.tag = copy.copy(output.tag)
        return repl.outputs

    def __str__(self):
        return "%s -> %s" % (self.op1, self.op2)


class OpRemove(LocalOptimizer):
    """WRITEME
    Removes all applications of an op by transferring each of its
    outputs to the corresponding input.
    """

    reentrant = False      # no nodes are added at all

    def __init__(self, op):
        self.op = op

    def op_key(self):
        return self.op

    def tracks(self):
        return [self.op]

    def transform(self, node):
        if node.op != self.op:
            return False
        return node.inputs

    def __str__(self):
        return "%s(x) -> x" % (self.op)

    def print_summary(self, stream=sys.stdout, level=0, depth=-1):
        print("%s%s(%s) id=%i" % (
                ' ' * level,
                self.__class__.__name__,
                str(self.op),
                id(self)), file=stream)


class PatternSub(LocalOptimizer):
    """WRITEME
    @todo update

    Replaces all occurrences of the input pattern by the output pattern:

     input_pattern ::= (op, <sub_pattern1>, <sub_pattern2>, ...)
     input_pattern ::= dict(pattern = <input_pattern>,
                            constraint = <constraint>)
     sub_pattern ::= input_pattern
     sub_pattern ::= string
     sub_pattern ::= a Constant instance
     sub_pattern ::= int
     sub_pattern ::= float
     constraint ::= lambda fgraph, expr: additional matching condition

     output_pattern ::= (op, <output_pattern1>, <output_pattern2>, ...)
     output_pattern ::= string
     output_pattern ::= int
     output_pattern ::= float

    Each string in the input pattern is a variable that will be set to
    whatever expression is found in its place. If the same string is
    used more than once, the same expression must be found in those
    places. If a string used in the input pattern is used in the
    output pattern, the matching expression will be inserted in its
    place. The input pattern cannot just be a string but the output
    pattern can.

    If you put a constant variable in the input pattern, there will be a
    match iff a constant variable with the same value and the same type
    is found in its place.

    You can add a constraint to the match by using the dict(...)  form
    described above with a 'constraint' key. The constraint must be a
    function that takes the fgraph and the current Variable that we are
    trying to match and returns True or False according to an
    arbitrary criterion.

    Examples:
     PatternSub((add, 'x', 'y'), (add, 'y', 'x'))
     PatternSub((multiply, 'x', 'x'), (square, 'x'))
     PatternSub((subtract, (add, 'x', 'y'), 'y'), 'x')
     PatternSub((power, 'x', Constant(double, 2.0)), (square, 'x'))
     PatternSub((boggle, {'pattern': 'x',
                          'constraint': lambda expr: expr.type == scrabble}),
                      (scrabble, 'x'))
    """

    def __init__(self, in_pattern, out_pattern,
                 allow_multiple_clients=False,
                 skip_identities_fn=None, name=None, pdb=False,
                 tracks=(), get_nodes=None):
        """
        Creates a PatternSub that replaces occurrences of
        in_pattern by occurrences of out_pattern.

        :param in_pattern: the input pattern that we want to replace
        :param out_pattern: the replacement pattern
        :param allow_multiple_clients: if False, the pattern matching will fail
                                       if one of the subpatterns has more than
                                       one client.
        :param skip_identities_fn: TODO
        :param name: Allow to override this optimizer name
        :param pdb: if True, we invoke pdb when the first node in the
                    pattern match.
        :param tracks: Optional. The values that self.tracks() will
            return. Useful to speed up optimization some times.
        :param get_nodes: Optional. If you provide `tracks`, you must
            provide this parameter. It must be a function that take the
            tracked node and return a list of node on which we will try
            this optimizer.

        `tracks` and `get_nodes` can be used to make this optimizer
        track a less frequent Op, so this will make this optimizer
        tried less frequently,

        """
        self.in_pattern = in_pattern
        self.out_pattern = out_pattern
        if isinstance(in_pattern, (list, tuple)):
            self.op = self.in_pattern[0]
        elif isinstance(in_pattern, dict):
            self.op = self.in_pattern['pattern'][0]
        else:
            raise TypeError("The pattern to search for must start with "
                            "a specific Op instance.")
        self.__doc__ = (self.__class__.__doc__ +
                        "\n\nThis instance does: " +
                        str(self) + "\n")
        self.allow_multiple_clients = allow_multiple_clients
        self.skip_identities_fn = skip_identities_fn
        if name:
            self.__name__ = name
        self.pdb = pdb
        self._tracks = tracks
        self.get_nodes = get_nodes
        if tracks != ():
            assert get_nodes

    def op_key(self):
        return self.op

    def tracks(self):
        if self._tracks != ():
            return self._tracks
        return [self.op]

    def transform(self, node, get_nodes=True):
        """
        Checks if the graph from node corresponds to in_pattern. If it does,
        constructs out_pattern and performs the replacement.
        """
        if get_nodes and self.get_nodes is not None:
            for real_node in self.get_nodes(node):
                if real_node == "output":
                    continue
                ret = self.transform(real_node, get_nodes=False)
                if ret is not False and ret is not None:
                    assert len(real_node.outputs) == len(ret)
                    return dict(izip(real_node.outputs, ret))

        if node.op != self.op:
            return False
        # TODO: if we remove pdb, do this speed things up?
        def match(pattern, expr, u, allow_multiple_clients=False, pdb=False):
            # TODO move outside match
            def retry_with_equiv():
                if not self.skip_identities_fn:
                    return False
                expr_equiv = self.skip_identities_fn(expr)
                if expr_equiv is None:
                    return False
                # TODO: Not sure how to handle multiple_clients flag
                # print 'retrying match', pattern, expr_equiv
                return match(pattern, expr_equiv, u,
                             allow_multiple_clients=allow_multiple_clients)

            if isinstance(pattern, (list, tuple)):
                if expr.owner is None:
                    return False
                if (not (expr.owner.op == pattern[0])
                        or (not allow_multiple_clients
                            and len(expr.clients) > 1)):
                    return retry_with_equiv()
                if len(pattern) - 1 != len(expr.owner.inputs):
                    return retry_with_equiv()
                for p, v in zip(pattern[1:], expr.owner.inputs):
                    u = match(p, v, u, self.allow_multiple_clients)
                    if not u:
                        return False
            elif isinstance(pattern, dict):
                try:
                    real_pattern = pattern['pattern']
                except KeyError:
                    raise KeyError(
                        "Malformed pattern: %s (expected key 'pattern')"
                        % pattern)
                constraint = pattern.get('constraint', lambda expr: True)
                if constraint(expr):
                    return match(real_pattern, expr, u,
                                 pattern.get('allow_multiple_clients',
                                             allow_multiple_clients))
                else:
                    return retry_with_equiv()
            elif isinstance(pattern, string_types):
                v = unify.Var(pattern)
                if u[v] is not v and u[v] is not expr:
                    return retry_with_equiv()
                else:
                    u = u.merge(expr, v)
            elif (isinstance(pattern, (int, float))
                    and isinstance(expr, graph.Constant)):
                if numpy.all(
                        theano.tensor.constant(pattern).value == expr.value):
                    return u
                else:
                    return retry_with_equiv()
            elif (isinstance(pattern, graph.Constant)
                    and isinstance(expr, graph.Constant)
                    and pattern.equals(expr)):
                return u
            else:
                return retry_with_equiv()
            if pdb:
                import pdb
                pdb.set_trace()
            return u

        u = match(self.in_pattern, node.out, unify.Unification(), True,
                  self.pdb)
        if u:
            def build(pattern, u):
                if isinstance(pattern, (list, tuple)):
                    args = [build(p, u) for p in pattern[1:]]
                    return pattern[0](*args)
                elif isinstance(pattern, string_types):
                    return u[unify.Var(pattern)]
                elif isinstance(pattern, (int, float)):
                    return pattern
                else:
                    return pattern.clone()
            p = self.out_pattern
            new = build(p, u)
            # print "PatternSub matched:", new
            return [new]
        else:
            return False

    def __str__(self):
        if getattr(self, '__name__', None):
            return self.__name__

        def pattern_to_str(pattern):
            if isinstance(pattern, (list, tuple)):
                return "%s(%s)" % (
                        str(pattern[0]),
                        ", ".join([pattern_to_str(p) for p in pattern[1:]]))
            elif isinstance(pattern, dict):
                return "%s subject to %s" % (
                        pattern_to_str(pattern['pattern']),
                        str(pattern.get('constraint', 'no conditions')))
            else:
                return str(pattern)
        return "%s -> %s" % (
                pattern_to_str(self.in_pattern),
                pattern_to_str(self.out_pattern))

    def __repr__(self):
        return str(self)

    def print_summary(self, stream=sys.stdout, level=0, depth=-1):
        name = getattr(self, '__name__', getattr(self, 'name', None))
        print("%s%s %s(%s, %s) id=%i" % (
                ' ' * level,
                self.__class__.__name__,
                name,
                str(self.in_pattern),
                str(self.out_pattern),
                id(self)), file=stream)


##################
### Navigators ###
##################

# Use the following classes to apply LocalOptimizers

class Updater:
    def __init__(self, importer, pruner, chin):
        self.importer = importer
        self.pruner = pruner
        self.chin = chin

    def on_import(self, fgraph, node, reason):
        if self.importer:
            self.importer(node)

    def on_prune(self, fgraph, node, reason):
        if self.pruner:
            self.pruner(node)

    def on_change_input(self, fgraph, node, i, r, new_r, reason):
        if self.chin:
            self.chin(node, i, r, new_r, reason)

    def on_detach(self, fgraph):
        # To allow pickling this object
        self.importer = None
        self.pruner = None
        self.chin = None


class NavigatorOptimizer(Optimizer):
    """Abstract class

    """
    @staticmethod
    def warn(exc, nav, repl_pairs, local_opt):
        """failure_callback for NavigatorOptimizer: print traceback
        """
        _logger.error("Optimization failure due to: %s" % str(local_opt))
        _logger.error("TRACEBACK:")
        _logger.error(traceback.format_exc())
        if config.on_opt_error == 'pdb':
            pdb.post_mortem(sys.exc_info()[2])
        elif isinstance(exc, AssertionError) or config.on_opt_error == 'raise':
            # We always crash on AssertionError because something may be
            # seriously wrong if such an exception is raised.
            raise exc

    @staticmethod
    def warn_inplace(exc, nav, repl_pairs, local_opt):
        """failure_callback for NavigatorOptimizer

        ignore InconsistencyErrors, print traceback
        """
        if isinstance(exc, InconsistencyError):
            return
        return NavigatorOptimizer.warn(exc, nav, repl_pairs, local_opt)

    @staticmethod
    def warn_ignore(exc, nav, repl_pairs, local_opt):
        """failure_callback for NavigatorOptimizer: ignore all errors
        """
        pass

    def __init__(self, local_opt, ignore_newtrees='auto',
                 failure_callback=None):
        """
        :param local_opt:  a LocalOptimizer to apply over a FunctionGraph
            (or None is Ok too).
        :param ignore_newtrees:
            - True: new subgraphs returned by an optimization is not a
              candidate for optimization
            - False: new subgraphs returned by an optimization is a candidate
              for optimization
            - 'auto': let the local_opt set this parameter via its 'reentrant'
              attribute.
        :param failure_callback:
            a function that takes (exception, navigator, [(old, new),
            (old,new),...]) and we call it if there's an exception.

            If the trouble is from local_opt.transform(), the new variables
            will be 'None'.

            If the trouble is from validation (the new types don't match for
            example) then the new variables will be the ones created by
            transform().

            If this parameter is None, then exceptions are not caught here
            (raised normally).
        """
        self.local_opt = local_opt
        if ignore_newtrees == 'auto':
            self.ignore_newtrees = not getattr(local_opt, 'reentrant', True)
        else:
            self.ignore_newtrees = ignore_newtrees
        self.failure_callback = failure_callback

    def attach_updater(self, fgraph, importer, pruner, chin=None):
        """
        Install some FunctionGraph listeners to help the navigator deal with
        the ignore_trees-related functionality.

        :param importer: function that will be called whenever when
            optimizations add stuff to the graph.
        :param pruner: function to be called when optimizations remove stuff
            from graph.
        :param chin: "on change input" called whenever an node's inputs change.

        :returns: The FunctionGraph plugin that handles the three tasks.
            Keep this around so that you can detach later!
        """
        if self.ignore_newtrees:
            importer = None

        if importer is None and pruner is None:
            return None

        u = Updater(importer, pruner, chin)
        fgraph.attach_feature(u)
        return u

    def detach_updater(self, fgraph, u):
        """Undo the work of attach_updater.

        :param u: a return-value of attach_updater

        :returns: None.
        """
        if u is not None:
            fgraph.remove_feature(u)

    def process_node(self, fgraph, node, lopt=None):
        """
        This function will use `lopt` to `transform` the `node`.  The
        `transform` method will return either False or a list of Variables
        that are intended to replace `node.outputs`.

        If the fgraph accepts the replacement, then the optimization is
        successful, and this function returns True.

        If there are no replacement candidates or the fgraph rejects the
        replacements, this function returns False.

        :param fgraph:  a FunctionGraph
        :param node: an Apply instance in `fgraph`
        :param lopt: a LocalOptimizer instance that may have a better idea for
            how to compute node's outputs.
        :rtype: Bool
        :returns: True iff the `node`'s outputs were replaced in the `fgraph`.

        """
        lopt = lopt or self.local_opt
        try:
            replacements = lopt.transform(node)
        except Exception as e:
            if self.failure_callback is not None:
                self.failure_callback(e, self,
                                      [(x, None) for x in node.outputs],
                                      lopt)
                return False
            else:
                raise
        if replacements is False or replacements is None:
            return False
        old_vars = node.outputs
        if isinstance(replacements, dict):
            old_vars = list(replacements.keys())
            replacements = list(replacements.values())
        elif not isinstance(replacements, (tuple, list)):
            raise TypeError('Optimizer %s gave wrong type of replacement. '
                            'Expected list or tuple. Got %s' % (
                                lopt, replacements))
        if len(old_vars) != len(replacements):
            raise ValueError('Optimizer %s gave wrong number of replacements'
                             % lopt)
        # None in the replacement mean that this variable isn't used
        # and we want to remove it
        for r, rnew in zip(old_vars, replacements):
            if rnew is None and len(r.clients) > 0:
                raise ValueError("A local optimizer tried to remove a Variable that is used")
        # If an output would be replaced by itself, no need to perform
        # the replacement
        repl_pairs = [(r, rnew) for r, rnew in zip(old_vars, replacements)
                      if rnew is not r and rnew is not None]

        if len(repl_pairs) == 0:
            return False
        try:
            fgraph.replace_all_validate(repl_pairs, reason=lopt)
            return True
        except Exception as e:
            # This means the replacements were rejected by the fgraph.
            #
            # This is not supposed to happen.  The default failure_callback
            # will print a traceback as a warning.
            if self.failure_callback is not None:
                self.failure_callback(e, self, repl_pairs, lopt)
                return False
            else:
                raise

    def add_requirements(self, fgraph):
        super(NavigatorOptimizer, self).add_requirements(fgraph)
        # Added by default
        # fgraph.attach_feature(toolbox.ReplaceValidate())
        if self.local_opt:
            self.local_opt.add_requirements(fgraph)

    def print_summary(self, stream=sys.stdout, level=0, depth=-1):
        print("%s%s (%i)" % (
                (' ' * level), self.__class__.__name__, id(self)), file=stream)
        if depth != 0:
            self.local_opt.print_summary(stream, level=(level + 2),
                                         depth=(depth - 1))


class TopoOptimizer(NavigatorOptimizer):
    """WRITEME"""

    def __init__(self, local_opt, order='in_to_out', ignore_newtrees=False,
                 failure_callback=None):
        if order not in ['out_to_in', 'in_to_out']:
            raise ValueError("order must be 'out_to_in' or 'in_to_out'")
        self.order = order
        NavigatorOptimizer.__init__(self, local_opt, ignore_newtrees,
                                    failure_callback)

    def apply(self, fgraph, start_from=None):
        if start_from is None:
            start_from = fgraph.outputs
        callback_before = fgraph.execute_callbacks_time
        nb_nodes_start = len(fgraph.apply_nodes)
        t0 = time.time()
        q = deque(graph.io_toposort(fgraph.inputs, start_from))
        io_t = time.time() - t0

        def importer(node):
            if node is not current_node:
                q.append(node)

        def pruner(node):
            if node is not current_node:
                try:
                    q.remove(node)
                except ValueError:
                    pass

        u = self.attach_updater(fgraph, importer, pruner)
        nb = 0
        try:
            t0 = time.time()
            while q:
                if self.order == 'out_to_in':
                    node = q.pop()
                else:
                    node = q.popleft()
                current_node = node
                nb += self.process_node(fgraph, node)
            loop_t = time.time() - t0
        except Exception:
            self.detach_updater(fgraph, u)
            raise
        self.detach_updater(fgraph, u)

        callback_time = fgraph.execute_callbacks_time - callback_before
        nb_nodes_end = len(fgraph.apply_nodes)
        return (self, nb, nb_nodes_start, nb_nodes_end,
                io_t, loop_t, callback_time)

    @staticmethod
    def print_profile(stream, prof, level=0):
        (opt, nb, nb_nodes_start, nb_nodes_end,
         io_t, loop_t, callback_time) = prof

        blanc = ('    ' * level)
        print(blanc, "TopoOptimizer ",
              getattr(opt, "name", getattr(opt, "__name__", "")), file=stream)

        print(blanc, "  nb_node (start, end, changed)", (
            nb_nodes_start, nb_nodes_end, nb), file=stream)
        print(blanc, "  init io_toposort", io_t, file=stream)
        print(blanc, "  loop time", loop_t, file=stream)
        print(blanc, "  callback_time", callback_time, file=stream)

    def __str__(self):
        return getattr(self, '__name__',
                       '<TopoOptimizer instance>')


class OpKeyOptimizer(NavigatorOptimizer):
    """WRITEME"""

    def __init__(self, local_opt, ignore_newtrees=False,
                 failure_callback=None):
        if not hasattr(local_opt, 'op_key'):
            raise TypeError("LocalOptimizer for OpKeyOptimizer must have "
                            "an 'op_key' method.")
        NavigatorOptimizer.__init__(self, local_opt, ignore_newtrees,
                                    failure_callback)

    def apply(self, fgraph):
        op = self.local_opt.op_key()
        if isinstance(op, (list, tuple)):
            q = reduce(list.__iadd__, map(fgraph.get_nodes, op))
        else:
            q = list(fgraph.get_nodes(op))

        def importer(node):
            if node is not current_node:
                if node.op == op:
                    q.append(node)

        def pruner(node):
            if node is not current_node and node.op == op:
                try:
                    q.remove(node)
                except ValueError:
                    pass
        u = self.attach_updater(fgraph, importer, pruner)
        try:
            while q:
                node = q.pop()
                current_node = node
                self.process_node(fgraph, node)
        except Exception:
            self.detach_updater(fgraph, u)
            raise
        self.detach_updater(fgraph, u)

    def add_requirements(self, fgraph):
        """
        Requires the following features:
          - NodeFinder
          - ReplaceValidate(Added by default)
        """
        super(OpKeyOptimizer, self).add_requirements(fgraph)
        fgraph.attach_feature(toolbox.NodeFinder())


class ChangeTracker:
    def __init__(self):
        self.changed = False
        self.nb_imported = 0

    def on_import(self, fgraph, node, reason):
        self.nb_imported += 1
        self.changed = True

    def on_change_input(self, fgraph, node, i, r, new_r, reason):
        self.changed = True

    def reset(self):
        self.changed = False

    def on_attach(self, fgraph):
        fgraph.change_tracker = self


class EquilibriumOptimizer(NavigatorOptimizer):
    def __init__(self,
                 optimizers,
                 failure_callback=None,
                 ignore_newtrees=True,
                 max_use_ratio=None,
                 final_optimizers=None):
        """ Apply optimizations until equilibrium point.

        :param optimizers:  list or set of local or global optimizations to
            apply until equilibrium.

        :param max_use_ratio: each optimizer can be applied at most
            (size of graph * this number) times
        :param ignore_newtrees: See EquilibriumDB ignore_newtrees
            parameter definition

        """

        super(EquilibriumOptimizer, self).__init__(
            None,
            ignore_newtrees=ignore_newtrees,
            failure_callback=failure_callback)
        self.local_optimizers_map = OrderedDict()
        self.local_optimizers_all = []
        self.global_optimizers = []
        self.final_optimizers = []

        for opt in optimizers:
            if isinstance(opt, LocalOptimizer):
                if opt.tracks() is None:
                    self.local_optimizers_all.append(opt)
                else:
                    for c in opt.tracks():
                        self.local_optimizers_map.setdefault(c, []).append(opt)
            else:
                self.global_optimizers.append(opt)
        if final_optimizers:
            self.final_optimizers = final_optimizers
        self.max_use_ratio = max_use_ratio
        assert self.max_use_ratio is not None, (
                'max_use_ratio has to be a number')

    def get_local_optimizers(self):
        for opt in self.local_optimizers_all:
            yield opt
        # if repeat is not a problem we can drop the set
        s = set()
        for lopt in itervalues(self.local_optimizers_map):
            for opt in lopt:
                if opt not in s:
                    yield opt
                    s.add(opt)

    def add_requirements(self, fgraph):
        super(EquilibriumOptimizer, self).add_requirements(fgraph)
        for opt in self.get_local_optimizers():
            opt.add_requirements(fgraph)
        for opt in self.global_optimizers:
            opt.add_requirements(fgraph)
        for opt in self.final_optimizers:
            opt.add_requirements(fgraph)

    def apply(self, fgraph, start_from=None):
        change_tracker = ChangeTracker()
        fgraph.attach_feature(change_tracker)
        if start_from is None:
            start_from = fgraph.outputs
        else:
            for node in start_from:
                assert node in fgraph.outputs

        changed = True
        max_use_abort = False
        opt_name = None
        global_process_count = {}
        start_nb_nodes = len(fgraph.apply_nodes)
        max_nb_nodes = len(fgraph.apply_nodes)
        max_use = max_nb_nodes * self.max_use_ratio

        loop_timing = []
        loop_process_count = []
        global_opt_timing = []
        time_opts = {}
        io_toposort_timing = []
        nb_nodes = []
        node_created = {}
<<<<<<< HEAD
=======
        global_sub_profs = []
        final_sub_profs = []
>>>>>>> b63e3381
        for opt in (self.global_optimizers +
                    list(self.get_local_optimizers()) +
                    self.final_optimizers):
            global_process_count.setdefault(opt, 0)
            time_opts.setdefault(opt, 0)
            node_created.setdefault(opt, 0)

        while changed and not max_use_abort:
            process_count = {}
            t0 = time.time()
            changed = False

            # apply global optimizers
            sub_profs = []
            for gopt in self.global_optimizers:
                change_tracker.reset()
                nb = change_tracker.nb_imported
                t_opt = time.time()
                sub_prof = gopt.apply(fgraph)
                time_opts[gopt] += time.time() - t_opt
                sub_profs.append(sub_prof)
                if change_tracker.changed:
                    process_count.setdefault(gopt, 0)
                    process_count[gopt] += 1
                    global_process_count[gopt] += 1
                    changed = True
                    node_created[gopt] += change_tracker.nb_imported - nb
                    if global_process_count[gopt] > max_use:
                        max_use_abort = True
                        opt_name = (getattr(gopt, "name", None)
                                    or getattr(gopt, "__name__", ""))
            global_sub_profs.append(sub_profs)

            global_opt_timing.append(float(time.time() - t0))

            # apply local optimizer
            topo_t0 = time.time()
            q = deque(graph.io_toposort(fgraph.inputs, start_from))
            io_toposort_timing.append(time.time() - topo_t0)

            nb_nodes.append(len(q))
            max_nb_nodes = max(max_nb_nodes, len(q))
            max_use = max_nb_nodes * self.max_use_ratio

            def importer(node):
                if node is not current_node:
                    q.append(node)

            def pruner(node):
                if node is not current_node:
                    try:
                        q.remove(node)
                    except ValueError:
                        pass

            u = self.attach_updater(fgraph, importer, pruner)
            try:
                while q:
                    node = q.pop()
                    current_node = node

                    for lopt in (self.local_optimizers_all +
                                 self.local_optimizers_map.get(type(node.op), []) +
                                 self.local_optimizers_map.get(node.op, [])):
                        nb = change_tracker.nb_imported
                        t_opt = time.time()
                        lopt_change = self.process_node(fgraph, node, lopt)
                        time_opts[lopt] += time.time() - t_opt
                        if lopt_change:
                            process_count.setdefault(lopt, 0)
                            process_count[lopt] += 1
                            global_process_count[lopt] += 1
                            changed = True
                            node_created[lopt] += change_tracker.nb_imported - nb
                            if global_process_count[lopt] > max_use:
                                max_use_abort = True
                                opt_name = (getattr(lopt, "name", None)
                                            or getattr(lopt, "__name__", ""))
                            if node not in fgraph.apply_nodes:
                                # go to next node
                                break
            finally:
                self.detach_updater(fgraph, u)

            # Apply final optimizers
<<<<<<< HEAD
=======
            sub_profs = []
>>>>>>> b63e3381
            t_before_final_opt = time.time()
            for gopt in self.final_optimizers:
                change_tracker.reset()
                nb = change_tracker.nb_imported
                t_opt = time.time()
<<<<<<< HEAD
                gopt.apply(fgraph)
                time_opts[gopt] += time.time() - t_opt
=======
                sub_prof = gopt.apply(fgraph)
                time_opts[gopt] += time.time() - t_opt
                sub_profs.append(sub_prof)
>>>>>>> b63e3381
                if change_tracker.changed:
                    process_count.setdefault(gopt, 0)
                    process_count[gopt] += 1
                    global_process_count[gopt] += 1
                    changed = True
                    node_created[gopt] += change_tracker.nb_imported - nb
                    if global_process_count[gopt] > max_use:
                        max_use_abort = True
                        opt_name = (getattr(gopt, "name", None)
                                    or getattr(gopt, "__name__", ""))
<<<<<<< HEAD
=======
            final_sub_profs.append(sub_profs)
>>>>>>> b63e3381

            global_opt_timing[-1] += time.time() - t_before_final_opt

            loop_process_count.append(process_count)
            loop_timing.append(float(time.time() - t0))

        end_nb_nodes = len(fgraph.apply_nodes)

        if max_use_abort:
            _logger.error("EquilibriumOptimizer max'ed out by '%s'" % opt_name
                          + ". You can safely raise the current threshold of "
                          + "%f with the theano flag 'optdb.max_use_ratio'." %
                          config.optdb.max_use_ratio)
        fgraph.remove_feature(change_tracker)
        return (self, loop_timing, loop_process_count,
                (start_nb_nodes, end_nb_nodes, max_nb_nodes),
                global_opt_timing, nb_nodes, time_opts, io_toposort_timing,
                node_created, global_sub_profs, final_sub_profs)

    def print_summary(self, stream=sys.stdout, level=0, depth=-1):
        name = getattr(self, 'name', None)
        print("%s%s %s id=%i" % (
                (' ' * level), self.__class__.__name__, name, id(self)), file=stream)
        if depth != 0:
            for lopt in self.get_local_optimizers():
                lopt.print_summary(stream, level=(level + 2),
                                   depth=(depth - 1))

    @staticmethod
    def print_profile(stream, prof, level=0):
        (opt, loop_timing, loop_process_count,
         (start_nb_nodes, end_nb_nodes, max_nb_nodes),
         global_opt_timing, nb_nodes, time_opts, io_toposort_timing,
         node_created, global_sub_profs, final_sub_profs) = prof

        blanc = ('    ' * level)
        print(blanc, "EquilibriumOptimizer", end=' ', file=stream)
        print(blanc, getattr(opt, "name",
                                        getattr(opt, "__name__", "")), file=stream)
        print(blanc, "  time %.3fs for %d passes" % (
                sum(loop_timing), len(loop_timing)), file=stream)
        print(blanc, "  nb nodes (start, end,  max) %d %d %d" % (
                start_nb_nodes, end_nb_nodes, max_nb_nodes), file=stream)
        print(blanc, "  time io_toposort %.3fs" % sum(
            io_toposort_timing), file=stream)
        s = sum([time_opts[o] for o in opt.get_local_optimizers()])
        print(blanc, "  time in local optimizers %.3fs" % s, file=stream)
        s = sum([time_opts[o] for o in opt.global_optimizers])
        print(blanc, "  time in global optimizers %.3fs" % s, file=stream)
        s = sum([time_opts[o] for o in opt.final_optimizers])
        print(blanc, "  time in final optimizers %.3fs" % s, file=stream)
        for i in range(len(loop_timing)):
            lopt = ""
            if loop_process_count[i]:
                d = list(reversed(sorted(iteritems(loop_process_count[i]),
                                         key=lambda a: a[1])))
                lopt = " ".join([str((str(k), v)) for k, v
                                 in d[:5]])
                if len(d) > 5:
                    lopt += " ..."
            print(blanc, ('  %2d - %.3fs %d (%.3fs in global opts, '
                                     '%.3fs io_toposort) - %d nodes - %s' % (
                                         i, loop_timing[i],
                                         sum(loop_process_count[i].values()),
                                         global_opt_timing[i],
                                         io_toposort_timing[i], nb_nodes[i],
                                         lopt)), file=stream)

        count_opt = []
        not_used = []
        not_used_time = 0
        process_count = {}
        for o in (opt.global_optimizers +
                  list(opt.get_local_optimizers()) +
                  opt.final_optimizers):
            process_count.setdefault(o, 0)
        for count in loop_process_count:
            for o, v in iteritems(count):
                process_count[o] += v
        for o, count in iteritems(process_count):
            if count > 0:
                count_opt.append((time_opts[o], count,
                                  node_created[o], o))
            else:
                not_used.append((time_opts[o], o))
                not_used_time += time_opts[o]

        if count_opt:
            print(blanc, \
                    '  times - times applied - nb node created - name:', file=stream)
            count_opt.sort()
            for (t, count, n_created, o) in count_opt[::-1]:
                print(blanc, '  %.3fs - %d - %d - %s' % (
                    t, count, n_created, o), file=stream)
            print(blanc, '  %.3fs - in %d optimization that where not used (display only those with a runtime > 0)' % (
                not_used_time, len(not_used)), file=stream)
            not_used.sort()
            for (t, o) in not_used[::-1]:
                if t > 0:
                    # Skip opt that have 0 times, they probably wasn't even tried.
                    print(blanc + "  ", '  %.3fs - %s' % (t, o), file=stream)
            print(file=stream)
        gf_opts = [o for o in opt.global_optimizers + opt.final_optimizers
                   if o.print_profile.func_code is not
                   Optimizer.print_profile.func_code]
        if not gf_opts:
            return
        print(blanc, "Global and final optimizer", file=stream)
        for i in range(len(loop_timing)):
            print(blanc, "Iter %d" % i, file=stream)
            for o, prof in zip(opt.global_optimizers, global_sub_profs[i]):
                try:
                    o.print_profile(stream, prof, level + 2)
                except NotImplementedError:
                    print(blanc, "merge not implemented for ", o)
            for o, prof in zip(opt.final_optimizers, final_sub_profs[i]):
                try:
                    o.print_profile(stream, prof, level + 2)
                except NotImplementedError:
                    print(blanc, "merge not implemented for ", o)

    @staticmethod
    def merge_profile(prof1, prof2):
        #(opt, loop_timing, loop_process_count, max_nb_nodes,
        # global_opt_timing, nb_nodes, time_opts, io_toposort_timing) = prof1
        local_optimizers = OrderedSet(prof1[0].get_local_optimizers()).union(
            prof2[0].get_local_optimizers())
        global_optimizers = OrderedSet(prof1[0].global_optimizers).union(
            prof2[0].global_optimizers)
        if len(prof1[0].final_optimizers) > 0 or len(prof2[0].final_optimizers) > 0:
<<<<<<< HEAD
            final_optimizers = set(prof1[0].final_optimizers).union(
=======
            final_optimizers = OrderedSet(prof1[0].final_optimizers).union(
>>>>>>> b63e3381
                prof2[0].final_optimizers)
        else:
            final_optimizers = None
        new_opt = EquilibriumOptimizer(
            local_optimizers.union(global_optimizers),
            max_use_ratio=1,
            final_optimizers=final_optimizers)

        def merge_list(l1, l2):
            l = copy.copy(l1)
            for idx, nb in enumerate(l2):
                if idx < len(l):
                    l[idx] += nb
                else:
                    l.append(nb)
            return l

        def merge_dict(d1, d2):
            d = d1.copy()
            for k, v in iteritems(d2):
                if k in d:
                    d[k] += v
                else:
                    d[k] = v
            return d

        loop_timing = merge_list(prof1[1], prof2[1])

        loop_process_count = list(prof1[2])
        for i in range(min(len(loop_process_count), len(prof2[2]))):
            process_count = loop_process_count[i]
            for process, count in iteritems(prof2[2][i]):
                if process in process_count:
                    process_count[process] += count
                else:
                    process_count[process] = count
        loop_process_count.extend(prof2[2][len(loop_process_count):])

        max_nb_nodes = max(prof1[3], prof2[3])

        global_opt_timing = merge_list(prof1[4], prof2[4])

        nb_nodes = merge_list(prof1[5], prof2[5])

        time_opts = merge_dict(prof1[6], prof2[6])
        io_toposort_timing = merge_list(prof1[7], prof2[7])

        assert (len(loop_timing) == len(global_opt_timing) ==
                len(io_toposort_timing) == len(nb_nodes))
        assert len(loop_timing) == max(len(prof1[1]), len(prof2[1]))

        node_created = merge_dict(prof1[8], prof2[8])
        global_sub_profs = merge_list(prof1[9], prof2[9])
        final_sub_profs = merge_list(prof1[10], prof2[10])
        return (new_opt,
                loop_timing,
                loop_process_count,
                max_nb_nodes,
                global_opt_timing,
                nb_nodes,
                time_opts,
                io_toposort_timing,
                node_created,
                global_sub_profs,
                final_sub_profs)

#################
### Utilities ###
#################


def _check_chain(r, chain):
    """WRITEME"""

    chain = list(reversed(chain))
    while chain:
        elem = chain.pop()
        if elem is None:
            if not r.owner is None:
                return False
        elif r.owner is None:
            return False
        elif isinstance(elem, op.Op):
            if not r.owner.op == elem:
                return False
        else:
            try:
                if (issubclass(elem, op.Op)
                        and not isinstance(r.owner.op, elem)):
                    return False
            except TypeError:
                return False
        if chain:
            r = r.owner.inputs[chain.pop()]
    # print 'check_chain', _check_chain.n_calls
    #_check_chain.n_calls += 1

    # The return value will be used as a Boolean, but some Variables cannot
    # be used as Booleans (the results of comparisons, for instance)
    return (r is not None)
#_check_chain.n_calls = 0


def check_chain(r, *chain):
    """WRITEME"""
    if isinstance(r, graph.Apply):
        r = r.outputs[0]
    return _check_chain(r, reduce(list.__iadd__, ([x, 0] for x in chain)))


def pre_greedy_local_optimizer(list_optimizations, out):
    '''
    This function traverses the computation graph described by all
    ``node`` in the graph before the variable out but that are not in the
    fgraph. it applies each of the local_optimizations on the traversed graph.

    Its main use is to apply locally constant folding when generating
    the graph of the indices of a subtensor.

    We should not apply optimizations on node that are in fgraph.
    So we don't optimize node that have an attribute fgraph.

    :note: This don't do an equilibrium... So if there is optimization
           like local_upcast_elemwise_constant_inputs in the list, that
           add additional node to the inputs of the node, it can
           be needed to call this function multiple time.
    '''
    def local_recursive_function(list_opt, out, optimized_vars, depth):
        if not getattr(out, 'owner', None):
            return [out], optimized_vars
        node = out.owner

        if hasattr(node, 'fgraph'):
            return node.outputs, optimized_vars
        for idx, inp in enumerate(node.inputs):
            if inp in optimized_vars:
                nw_in = optimized_vars[inp]
            else:
                if inp.owner:
                    outs, optimized_vars = local_recursive_function(
                        list_opt,
                        inp,
                        optimized_vars,
                        depth + 1)
                    for k, v in zip(inp.owner.outputs, outs):
                        optimized_vars[k] = v
                    nw_in = outs[inp.owner.outputs.index(inp)]

                else:
                    nw_in = inp
                    optimized_vars[inp] = inp
            node.inputs[idx] = nw_in

        results = node.outputs
        for opt in list_opt:
            ret = opt.transform(node)
            if ret is not False and ret is not None:
                assert len(ret) == len(node.outputs)
                for k, v in zip(node.outputs, ret):
                    optimized_vars[k] = v
                results = ret
                if ret[0].owner:
                    node = out.owner
                else:
                    break
        return results, optimized_vars
    if out.owner:
        out_index = out.owner.outputs.index(out)
    else:
        out_index = 0
    final_outs, optimized_nodes = local_recursive_function(
        list_optimizations, out, {}, 0)
    return final_outs[out_index]<|MERGE_RESOLUTION|>--- conflicted
+++ resolved
@@ -1780,11 +1780,8 @@
         io_toposort_timing = []
         nb_nodes = []
         node_created = {}
-<<<<<<< HEAD
-=======
         global_sub_profs = []
         final_sub_profs = []
->>>>>>> b63e3381
         for opt in (self.global_optimizers +
                     list(self.get_local_optimizers()) +
                     self.final_optimizers):
@@ -1870,23 +1867,15 @@
                 self.detach_updater(fgraph, u)
 
             # Apply final optimizers
-<<<<<<< HEAD
-=======
             sub_profs = []
->>>>>>> b63e3381
             t_before_final_opt = time.time()
             for gopt in self.final_optimizers:
                 change_tracker.reset()
                 nb = change_tracker.nb_imported
                 t_opt = time.time()
-<<<<<<< HEAD
-                gopt.apply(fgraph)
-                time_opts[gopt] += time.time() - t_opt
-=======
                 sub_prof = gopt.apply(fgraph)
                 time_opts[gopt] += time.time() - t_opt
                 sub_profs.append(sub_prof)
->>>>>>> b63e3381
                 if change_tracker.changed:
                     process_count.setdefault(gopt, 0)
                     process_count[gopt] += 1
@@ -1897,10 +1886,7 @@
                         max_use_abort = True
                         opt_name = (getattr(gopt, "name", None)
                                     or getattr(gopt, "__name__", ""))
-<<<<<<< HEAD
-=======
             final_sub_profs.append(sub_profs)
->>>>>>> b63e3381
 
             global_opt_timing[-1] += time.time() - t_before_final_opt
 
@@ -2031,11 +2017,7 @@
         global_optimizers = OrderedSet(prof1[0].global_optimizers).union(
             prof2[0].global_optimizers)
         if len(prof1[0].final_optimizers) > 0 or len(prof2[0].final_optimizers) > 0:
-<<<<<<< HEAD
-            final_optimizers = set(prof1[0].final_optimizers).union(
-=======
             final_optimizers = OrderedSet(prof1[0].final_optimizers).union(
->>>>>>> b63e3381
                 prof2[0].final_optimizers)
         else:
             final_optimizers = None
