--- conflicted
+++ resolved
@@ -235,15 +235,9 @@
         # For every recurrent output, iterate over the associated inner
         # inputs and output and ensure that they have the same dtype
         nb_recurr_outputs = self.n_mit_mot + self.n_mit_sot + self.n_sit_sot
-<<<<<<< HEAD
-
-        for outer_oidx in range(nb_recurr_outputs):
-
-=======
 
         for outer_oidx in xrange(nb_recurr_outputs):
 
->>>>>>> b63e3381
             inner_iidxs = self.var_mappings['inner_inp_from_outer_out'][outer_oidx]
             inner_oidxs = self.var_mappings['inner_out_from_outer_out'][outer_oidx]
 
@@ -1562,17 +1556,10 @@
         # over every possible pairing of their corresponding inner inputs
         # and inner outputs and, if one such pair of inner variables is
         # connected than the pair of outer variables is connected.
-<<<<<<< HEAD
-        for outer_oidx in range(len(node.outputs)):
-            inner_oidxs = self.var_mappings['inner_out_from_outer_out'][outer_oidx]
-
-            for outer_iidx in range(len(node.inputs)):
-=======
         for outer_oidx in xrange(len(node.outputs)):
             inner_oidxs = self.var_mappings['inner_out_from_outer_out'][outer_oidx]
 
             for outer_iidx in xrange(len(node.inputs)):
->>>>>>> b63e3381
                 inner_iidxs = self.var_mappings['inner_inp_from_outer_inp'][outer_iidx]
 
                 for inner_oidx in inner_oidxs:
@@ -1621,10 +1608,6 @@
         indices because multiple inner variables can be associated with the
         same state
         """
-<<<<<<< HEAD
-
-=======
->>>>>>> b63e3381
         # Lists for outer variables contain individual indices, lists for
         # inner variables contain sequences of indices because many inner
         # variables can be associated with the same outer variable. The list
@@ -1641,11 +1624,7 @@
         outer_oidx = 0
 
         # Handle sequences inputs
-<<<<<<< HEAD
-        for i in range(self.info['n_seqs']):
-=======
         for i in xrange(self.info['n_seqs']):
->>>>>>> b63e3381
             outer_input_indices.append(outer_iidx)
             inner_input_indices.append([inner_iidx])
             inner_output_indices.append([])
@@ -1657,11 +1636,7 @@
             outer_oidx += 0
 
         # Handle mitmots, mitsots and sitsots variables
-<<<<<<< HEAD
-        for i in range(len(self.info['tap_array'])):
-=======
         for i in xrange(len(self.info['tap_array'])):
->>>>>>> b63e3381
             nb_input_taps = len(self.info['tap_array'][i])
 
             if i < self.n_mit_mot:
@@ -1670,17 +1645,10 @@
                 nb_output_taps = 1
 
             outer_input_indices.append(outer_iidx)
-<<<<<<< HEAD
-            inner_input_indices.append(range(inner_iidx,
-                                             inner_iidx + nb_input_taps))
-            inner_output_indices.append(range(inner_oidx,
-                                              inner_oidx + nb_output_taps))
-=======
             inner_input_indices.append(list(range(inner_iidx,
                                                   inner_iidx + nb_input_taps)))
             inner_output_indices.append(list(range(inner_oidx,
                                                    inner_oidx + nb_output_taps)))
->>>>>>> b63e3381
             outer_output_indices.append(outer_oidx)
 
             outer_iidx += 1
@@ -1693,11 +1661,7 @@
         outer_iidx += self.info['n_shared_outs']
 
         # Handle nitsots variables
-<<<<<<< HEAD
-        for i in range(self.n_nit_sot):
-=======
         for i in xrange(self.n_nit_sot):
->>>>>>> b63e3381
             outer_input_indices.append(outer_iidx)
             inner_input_indices.append([])
             inner_output_indices.append([inner_oidx])
@@ -1713,11 +1677,7 @@
         outer_iidx -= (self.info['n_shared_outs'] + self.n_nit_sot)
 
         # Handle shared states
-<<<<<<< HEAD
-        for i in range(self.info['n_shared_outs']):
-=======
         for i in xrange(self.info['n_shared_outs']):
->>>>>>> b63e3381
             outer_input_indices.append(outer_iidx)
             inner_input_indices.append([inner_iidx])
             inner_output_indices.append([inner_oidx])
@@ -1736,11 +1696,7 @@
         # Note : the number of non-sequence inputs is not stored in self.info
         # so it has to be inferred from the number of inner inputs that remain
         # to be handled
-<<<<<<< HEAD
-        for i in range(len(self.inputs) - inner_iidx):
-=======
         for i in xrange(len(self.inputs) - inner_iidx):
->>>>>>> b63e3381
             outer_input_indices.append(outer_iidx)
             inner_input_indices.append([inner_iidx])
             inner_output_indices.append([])
@@ -1766,17 +1722,10 @@
                     "inner_inp_from_inner_out" : {},
                     "outer_out_from_inner_out" : {}}
 
-<<<<<<< HEAD
-        for (oinp, iinp, iout, oout) in zip(outer_input_indices,
-                                            inner_input_indices,
-                                            inner_output_indices,
-                                            outer_output_indices):
-=======
         for (oinp, iinp, iout, oout) in izip(outer_input_indices,
                                              inner_input_indices,
                                              inner_output_indices,
                                              outer_output_indices):
->>>>>>> b63e3381
 
             if oout != -1:
                 mappings["outer_inp_from_outer_out"][oout] = oinp
