--- conflicted
+++ resolved
@@ -1704,11 +1704,7 @@
 
         # Also validate that the mappings outer_inp_from_outer_out and
         # outer_inp_from_inner_inp produce the correct results
-<<<<<<< HEAD
-        scan_node = updates.values()[0].owner
-=======
         scan_node = list(updates.values())[0].owner
->>>>>>> b63e3381
 
         result = scan_node.op.var_mappings['outer_inp_from_outer_out']
         expected_result = {0: 3, 1: 5, 2: 4}
@@ -5127,11 +5123,7 @@
         w = theano.shared(numpy.random.randn(4, 3).astype(floatX), name='w')
 
         outputs, _ = theano.scan(lambda i, h, w: (theano.dot(h[i], w), i),
-<<<<<<< HEAD
-                                 outputs_info=[None, 0L], non_sequences=[h, w],
-=======
                                  outputs_info=[None, 0], non_sequences=[h, w],
->>>>>>> b63e3381
                                  n_steps=3)
 
         theano.grad(outputs[0].sum(), w)
