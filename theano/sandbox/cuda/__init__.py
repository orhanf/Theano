from __future__ import print_function
import atexit
import errno
import logging
import os
import shutil
import stat
import sys

import theano
from theano.compat import get_unbound_function
from theano.compile import optdb
from theano.gof import EquilibriumDB, SequenceDB
from theano.gof.cmodule import get_lib_extension
from theano.gof.compilelock import get_lock, release_lock
from theano.configparser import (
    config, AddConfigVar, BoolParam, FloatParam, StrParam)
from . import nvcc_compiler

# ignore_newtrees is to speed the optimization as this is the pattern
# we use for optimization. Otherwise, we can iterate 100s of time on
# the graph and apply only a few optimizations each time.
gpu_optimizer = EquilibriumDB(ignore_newtrees=False)
gpu_seqopt = SequenceDB()


def register_opt(*tags, **kwargs):
    if any([not isinstance(t, str) for t in tags]):
        raise RuntimeError("Bad call to register_opt."
                           " All tags must be strings.", tags)

    def f(local_opt):
        name = (kwargs and kwargs.pop('name')) or local_opt.__name__
        gpu_optimizer.register(name, local_opt, 'fast_run', 'fast_compile',
                               'gpu', *tags, **kwargs)
        return local_opt
    return f


_logger_name = 'theano.sandbox.cuda'
_logger = logging.getLogger(_logger_name)

AddConfigVar('pycuda.init',
        """If True, always initialize PyCUDA when Theano want to
           initilize the GPU.  Currently, we must always initialize
           PyCUDA before Theano do it.  Setting this flag to True,
           ensure that, but always import PyCUDA.  It can be done
           manually by importing theano.misc.pycuda_init before theano
           initialize the GPU device.
             """,
        BoolParam(False),
        in_c_key=False)

AddConfigVar('cublas.lib',
        """Name of the cuda blas library for the linker.""",
        StrParam('cublas'))

<<<<<<< HEAD
AddConfigVar('lib.cumem',
             """Do we enable cumem or not.""",
             # We should not mix both allocator, so we can't override
             BoolParam(False, allow_override=False),
=======
AddConfigVar('lib.cnmem',
             """Do we enable CNMeM or not (a faster CUDA memory allocator).

             The parameter represent the start size (in MB or % of
             total GPU memory) of the memory pool.

             0: not enabled.
             0 < N <= 1: % of the total GPU memory (clipped to .985 for driver memory)
             > 0: use that number of MB of memory.

             """,
             # We should not mix both allocator, so we can't override
             FloatParam(0, lambda i: i >= 0, allow_override=False),
>>>>>>> 15c90dd3
             in_c_key=False)

# is_nvcc_available called here to initialize global vars in
# nvcc_compiler module
nvcc_compiler.is_nvcc_available()

# Compile cuda_ndarray.cu
# This need that nvcc (part of cuda) is installed. If it is not, a warning is
# printed and this module will not be working properly (we set `cuda_available`
# to False).

# This variable is True by default, and set to False if nvcc is not
# available or their is no cuda card or something goes wrong when
# trying to initialize cuda.
cuda_available = True

# Global variable to avoid displaying the same warning multiple times.
cuda_warning_is_displayed = False

# This variable is set to True when we enable cuda.(i.e. when use() is called)
cuda_enabled = False


# Code factorized within a function so that it may be called from multiple
# places (which is not currently the case, but may be useful in the future).
def set_cuda_disabled():
    """Function used to disable cuda.

    A warning is displayed, so that the user is aware that cuda-based code is
    not going to work.
    Note that there is no point calling this function from outside of
    `cuda.__init__`, since it has no effect once the module is loaded.
    """
    global cuda_available, cuda_warning_is_displayed
    cuda_available = False

# cuda_ndarray compile and import
cuda_path = os.path.abspath(os.path.split(__file__)[0])

cuda_ndarray_loc = os.path.join(config.compiledir, 'cuda_ndarray')
cuda_ndarray_so = os.path.join(cuda_ndarray_loc,
                               'cuda_ndarray.' + get_lib_extension())
libcuda_ndarray_so = os.path.join(cuda_ndarray_loc,
                               'libcuda_ndarray.' + get_lib_extension())


def try_import():
    """
    load the cuda_ndarray module if present and up to date
    return True if loaded correctly, otherwise return False
    """
    cuda_files = (
        'cuda_ndarray.cu',
        'cuda_ndarray.cuh',
        'conv_full_kernel.cu',
        'cnmem.h',
        'cnmem.cpp',
        'conv_kernel.cu')
    stat_times = [os.stat(os.path.join(cuda_path, cuda_file))[stat.ST_MTIME]
                  for cuda_file in cuda_files]
    date = max(stat_times)
    if os.path.exists(cuda_ndarray_so):
        if date >= os.stat(cuda_ndarray_so)[stat.ST_MTIME]:
            return False
    try:
        # If we load a previously-compiled version, config.compiledir should
        # be in sys.path.
        sys.path[0:0] = [config.compiledir]
        import cuda_ndarray.cuda_ndarray
        del sys.path[0]
    except ImportError:
        return False
    return True


if not nvcc_compiler.is_nvcc_available() or not theano.config.cxx:
    # It can happen that the file cuda_ndarray.so is already compiled
    # but nvcc is not available. In that case we need to disable the CUDA
    # back-end as we won't be able to compile any new op and we can't only
    # use already compiled GPU op and not the others.
    # Also, if cxx is not available, we need to disable all GPU code.
    set_cuda_disabled()
    compile_cuda_ndarray = False
elif not config.device.startswith('gpu') and config.force_device:
    # We where asked to NEVER use the GPU
    set_cuda_disabled()
    compile_cuda_ndarray = False
else:
    # Add the theano cache directory's cuda_ndarray subdirectory to the
    # list of places that are hard-coded into compiled modules' runtime
    # library search list.  This works in conjunction with
    # nvcc_compiler.NVCC_compiler.compile_str which adds this folder during
    # compilation with -L and also adds -lcuda_ndarray when compiling
    # modules.
    nvcc_compiler.add_standard_rpath(cuda_ndarray_loc)
    compile_cuda_ndarray = not try_import()


if compile_cuda_ndarray and cuda_available:
    get_lock()
    try:
        # Retry to load again in case someone else compiled it
        # while we waited for the lock
        if not try_import():
            try:
                if not nvcc_compiler.is_nvcc_available():
                    set_cuda_disabled()

                if cuda_available:
                    code = open(os.path.join(cuda_path,
                                             "cuda_ndarray.cu")).read()

                    if not os.path.exists(cuda_ndarray_loc):
                        os.makedirs(cuda_ndarray_loc)

                    # If $TMPDIR is defined, nvopencc wants it to exist
                    if 'TMPDIR' in os.environ:
                        tmpdir = os.environ['TMPDIR']
                        if not os.path.exists(tmpdir):
                            os.makedirs(tmpdir)

                    compiler = nvcc_compiler.NVCC_compiler()
                    compiler.compile_str(
                            'cuda_ndarray',
                            code,
                            location=cuda_ndarray_loc,
                            include_dirs=[cuda_path],
                            libs=[config.cublas.lib],
                            preargs=['-O3'] + compiler.compile_args(),
                    )
                    from cuda_ndarray.cuda_ndarray import *
            except Exception as e:
                _logger.error("Failed to compile cuda_ndarray.cu: %s", str(e))
                set_cuda_disabled()
    finally:
        release_lock()

del compile_cuda_ndarray

if cuda_available:
    global cuda_initialization_error_message
    # The module should be compiled.
    from cuda_ndarray.cuda_ndarray import *

    # If necessary,
    # create a symlink called libcuda_ndarray.so
    # which nvcc_compiler.NVCC_compiler uses when linking
    # any module except "cuda_ndarray" itself.
    def ok():
        """
        Check if an existing library exists and can be read.
        """
        try:
            open(libcuda_ndarray_so).close()
            return True
        except IOError:
            return False
    if not ok():
        if sys.platform == "win32":
            # The Python `os` module does not support symlinks on win32.
            shutil.copyfile(cuda_ndarray_so, libcuda_ndarray_so)
        else:
            try:
                os.symlink(cuda_ndarray_so, libcuda_ndarray_so)
            except OSError as e:
                # This may happen for instance when running multiple
                # concurrent jobs, if two of them try to create the
                # symlink simultaneously.
                # If that happens, we verify that the existing symlink is
                # indeed working.
                if getattr(e, 'errno', None) != errno.EEXIST or not ok():
                    raise
    try:
        # This only test if the cuda driver is available and if there
        # is at least one GPU that support cuda. This do not select a
        # device.
        gpu_init()
        cuda_available = True
        cuda_initialization_error_message = ""
# actively closing our gpu session presents segfault-on-exit on some systems
        atexit.register(gpu_shutdown)
    except EnvironmentError as e:
        cuda_available = False
        cuda_initialization_error_message = " ".join(e.args)
else:
    cuda_initialization_error_message = 'cuda unavilable'


class GpuOp(theano.gof.Op):

    """
    Parent class for all GPU Ops.

    This class ensures we verify the GPU is working properly when a GPU Op is
    used for the first time.

    It is defined in __init__.py so that it exists even when `cuda_available`
    is False (this is necessary to avoid breaking the test suite).
    """

    def make_thunk(self, node, storage_map, compute_map, no_recycling):
        if theano.sandbox.cuda.use.device_number is None:
            theano.sandbox.cuda.use("gpu",
                                    force=True,
                                    default_to_move_computation_to_gpu=False,
                                    move_shared_float32_to_gpu=False,
                                    enable_cuda=False)
        return super(GpuOp, self).make_thunk(node, storage_map,
                                             compute_map, no_recycling)

theano.compile.debugmode.default_make_thunk.append(
    get_unbound_function(GpuOp.make_thunk))

# We must do those import to be able to create the full doc when
# nvcc is not available
from theano.sandbox.cuda.var import (CudaNdarrayVariable,
                                     CudaNdarrayConstant,
                                     CudaNdarraySharedVariable,
                                     float32_shared_constructor)
from theano.sandbox.cuda.type import CudaNdarrayType


if cuda_available:
    # check if their is an old cuda_ndarray that was loading instead of the one
    # we compiled!
    import cuda_ndarray.cuda_ndarray
    if cuda_ndarray_so != cuda_ndarray.cuda_ndarray.__file__:
        _logger.warning("cuda_ndarray was loaded from %s, but Theano expected "
                "to load it from %s. This is not expected as theano should "
                "compile it automatically for you. Do you have a directory "
                "called cuda_ndarray in your LD_LIBRARY_PATH environment "
                "variable? If so, please remove it as it is outdated.",
                cuda_ndarray.cuda_ndarray.__file__,
                cuda_ndarray_so)

    shared_constructor = float32_shared_constructor

    from . import basic_ops
    from .basic_ops import (
            GpuFromHost, HostFromGpu, GpuElemwise,
            GpuDimShuffle, GpuCAReduce, GpuReshape, GpuContiguous,
            GpuSubtensor, GpuIncSubtensor,
            GpuAdvancedSubtensor1, GpuAdvancedIncSubtensor1,
            GpuFlatten, GpuShape, GpuAlloc, GpuSplit,
            GpuJoin, fscalar, fvector, fmatrix, frow, fcol,
            ftensor3, ftensor4,
            scalar, vector, matrix, row, col,
            tensor3, tensor4)
    from .basic_ops import (host_from_gpu, gpu_from_host,
            as_cuda_array, as_cuda_ndarray_variable)
    import cuda_ndarray
    from . import opt, dnn
    from .rng_curand import CURAND_RandomStreams


def use(device,
        force=False,
        default_to_move_computation_to_gpu=True,
        move_shared_float32_to_gpu=True,
        enable_cuda=True,
        test_driver=True):
    """
    Error and warning about CUDA should be displayed only when this
    function is called.  We need to be able to load this module only
    to check if it is available!

    :param device: string "cpu", "gpu", "gpuN" (N is the device number to use)
    :param force: Will always raise an exception if we can't use the gpu.
    :param default_to_move_computation_to_gpu: If gpu init succeeded, enable by
                                               default optimizations to move
                                               computations to the gpu
    :param move_shared_float32_to_gpu: If gpu init succeeded, put new shared
                                       variables in float32 on the gpu.
    :param enable_cuda: If the gpu is correctly enabled,
                        set the variable cuda_enabled to True.
    """
    global cuda_enabled, cuda_initialization_error_message
    if force and not cuda_available and device.startswith('gpu'):
        if not nvcc_compiler.is_nvcc_available():
            raise EnvironmentError("You forced the use of gpu device '%s', but"
                                   " nvcc was not found. Set it in your PATH "
                                   "environment variable or set the Theano "
                                   "flags 'cuda.root' to its directory"
                                   "" % device)
        else:
            raise EnvironmentError("You forced the use of gpu device %s, "
                                   "but CUDA initialization failed "
                                   "with error:\n%s" % (
                device, cuda_initialization_error_message))
    elif not nvcc_compiler.is_nvcc_available():
        _logger.error('nvcc compiler not found on $PATH.'
              ' Check your nvcc installation and try again.')
        return
    elif not cuda_available:
        error_addendum = ""
        try:
            if cuda_initialization_error_message:
                error_addendum = (" (error: %s)" %
                                  cuda_initialization_error_message)
        except NameError:
# cuda_initialization_error_message is not available b/c compilation failed
            pass
        _logger.warning('CUDA is installed, but device %s is not available %s',
                device, error_addendum)
        return

    if device == 'gpu':
        pass
    elif device.startswith('gpu'):
        device = int(device[3:])
    elif device == 'cpu':
        device = -1
    else:
        raise ValueError("Invalid device identifier", device)
    if use.device_number is None:
        # No successful call to use() has been made yet
        if device != 'gpu' and device < 0:
            return

        # Has PyCUDA already initialized the GPU context
        pycuda_init_dev = False
        if config.pycuda.init:
            import theano.misc.pycuda_init
            pycuda_init_dev = theano.misc.pycuda_init.pycuda_available

        try:
            if (device != 'gpu') and not pycuda_init_dev:
                assert isinstance(device, int)
<<<<<<< HEAD
                gpu_init(device, config.lib.cumem)
=======
                gpu_init(device, config.lib.cnmem)
>>>>>>> 15c90dd3
                use.device_number = device
                active_device = active_device_number()
                assert active_device == device, (active_device, device)
            else:
                # This mean the driver should select the GPU.  As we
                # need to get the device number now, we force the
                # selection of the GPU by the driver now and then we
                # query the active GPU. If we check the active GPU before
                # the device is initialized we will always receive 0
                # event if another device is selected later.
                cuda_ndarray.cuda_ndarray.select_a_gpu()
                use.device_number = active_device_number()
                # This is needed to initialize the cublas handle.
<<<<<<< HEAD
                gpu_init(use.device_number, config.lib.cumem)
=======
                gpu_init(use.device_number, config.lib.cnmem)
>>>>>>> 15c90dd3

            if test_driver:
                import theano.sandbox.cuda.tests.test_driver
                theano.sandbox.cuda.tests.test_driver.test_nvidia_driver1()
            if device_properties(use.device_number)["warpSize"] != 32:
                raise ValueError("Your GPU has a warpSize != 32. Currently"
                                 " we have code that depends on this. Email"
                                 " the Theano mailing list to tell us about"
                                 " this new GPU as we don't know any with"
                                 " this property")

            if config.print_active_device:
                cnmem_enabled = "enabled" if config.lib.cnmem else "disabled"
                print("Using gpu device %d: %s (CNMeM is %s)" % (
                        active_device_number(), active_device_name(), cnmem_enabled), file=sys.stderr)
            if device_properties(use.device_number)['regsPerBlock'] < 16384:
                # We will try to use too much register per bloc at many places
                # when there is only 8k register per multi-processor.
                _logger.warning(
                        "You are probably using an old GPU, that Theano"
                        " does not support."
                        " This means GPU code will most likely be slow AND may"
                        " crash when we try to use features"
                        " that your GPU does not support.")

        except (EnvironmentError, ValueError, RuntimeError) as e:
            _logger.error(("ERROR: Not using GPU."
                           " Initialisation of device %s failed:\n%s"),
                          str(device), e)
            cuda_enabled = False
            if force:
                e.args += (("You asked to force this device and it failed."
                            " No fallback to the cpu or other gpu device."),)
                raise

    elif use.device_number != device and device != 'gpu':
        _logger.warning(("Ignoring call to use(%s), GPU number %i "
            "is already in use."),
            str(device), use.device_number)

    if move_shared_float32_to_gpu:
        handle_shared_float32(True)

    if enable_cuda:
        cuda_enabled = True

    if default_to_move_computation_to_gpu:
        # Do not add inplace tag here. We do not want to
        # enable/disable gpu opt based on the inplace tag.
        optdb.add_tags('gpu_opt',
                       'fast_compile',
                       'fast_run')
        optdb.add_tags('gpu_after_fusion',
                       'fast_run')

    if force:
        try:
            # in case the device if just gpu,
            # we check that the driver init it correctly.
            cuda_ndarray.cuda_ndarray.CudaNdarray.zeros((5, 5))
        except (Exception, NameError) as e:
            # NameError when no gpu present as cuda_ndarray is not loaded.
            e.args += ("ERROR: GPU forced but failed. ",)
            raise
use.device_number = None


def unuse():
    """
    This undo what was done by the call to

    use('gpu[0-9]', default_to_move_computation_to_gpu=True,
        move_shared_float32_to_gpu=True,
        enable_cuda=True)

    This is used in Pylearn2 tests to enable/disable the GPU when needed.

    After this call, the rest of Theano think the GPU shouldn't be used by default.
    """
    global cuda_enabled
    cuda_enabled = False
    handle_shared_float32(False)
    optdb.remove_tags('gpu_opt',
                   'fast_run',
                   'inplace')
    optdb.remove_tags('gpu_after_fusion',
                   'fast_run',
                   'inplace')


def handle_shared_float32(tf):
    """Set the default shared type for float32 tensor to CudaNdarrayType

    This function is intended to be called from use(gpu_index), not directly.
    """
    if tf:
        theano.compile.shared_constructor(float32_shared_constructor)
    else:
        theano.compile.shared_constructor(float32_shared_constructor, True)
        assert (float32_shared_constructor not in
                theano.compile.shared.constructors)

# We can't test the driver during import here as this cause circular
# import dependency. So we also test it in the file theano/__init__.py
if config.device.startswith('gpu'):
    use(device=config.device, force=config.force_device, test_driver=False)
elif config.init_gpu_device:
    assert config.device == "cpu", (
        "We can use the Theano flag init_gpu_device"
        " only when the Theano flag device=='cpu'")
    _logger.warning(("GPU device %s will be initialized, and used if a GPU is "
          "needed. "
          "However, no computation, nor shared variables, will be implicitly "
          "moved to that device. If you want that behavior, use the 'device' "
          "flag instead."),
          config.init_gpu_device)
    use(device=config.init_gpu_device,
        force=config.force_device,
        default_to_move_computation_to_gpu=False,
        move_shared_float32_to_gpu=False,
        enable_cuda=False, test_driver=False)<|MERGE_RESOLUTION|>--- conflicted
+++ resolved
@@ -55,12 +55,6 @@
         """Name of the cuda blas library for the linker.""",
         StrParam('cublas'))
 
-<<<<<<< HEAD
-AddConfigVar('lib.cumem',
-             """Do we enable cumem or not.""",
-             # We should not mix both allocator, so we can't override
-             BoolParam(False, allow_override=False),
-=======
 AddConfigVar('lib.cnmem',
              """Do we enable CNMeM or not (a faster CUDA memory allocator).
 
@@ -74,7 +68,6 @@
              """,
              # We should not mix both allocator, so we can't override
              FloatParam(0, lambda i: i >= 0, allow_override=False),
->>>>>>> 15c90dd3
              in_c_key=False)
 
 # is_nvcc_available called here to initialize global vars in
@@ -403,11 +396,7 @@
         try:
             if (device != 'gpu') and not pycuda_init_dev:
                 assert isinstance(device, int)
-<<<<<<< HEAD
-                gpu_init(device, config.lib.cumem)
-=======
                 gpu_init(device, config.lib.cnmem)
->>>>>>> 15c90dd3
                 use.device_number = device
                 active_device = active_device_number()
                 assert active_device == device, (active_device, device)
@@ -421,11 +410,7 @@
                 cuda_ndarray.cuda_ndarray.select_a_gpu()
                 use.device_number = active_device_number()
                 # This is needed to initialize the cublas handle.
-<<<<<<< HEAD
-                gpu_init(use.device_number, config.lib.cumem)
-=======
                 gpu_init(use.device_number, config.lib.cnmem)
->>>>>>> 15c90dd3
 
             if test_driver:
                 import theano.sandbox.cuda.tests.test_driver
