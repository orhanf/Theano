#define _CUDA_NDARRAY_C

#include <Python.h>
#include <structmember.h>
#include "theano_mod_helper.h"

#include <numpy/arrayobject.h>
#include <iostream>

#include "cuda_ndarray.cuh"

<<<<<<< HEAD
#include "cumem.h"
#include "cumem.cpp"
=======
#ifndef CNMEM_DLLEXPORT
#define CNMEM_DLLEXPORT
#endif

#include "cnmem.h"
#include "cnmem.cpp"
>>>>>>> 15c90dd3

//If true, when there is a gpu malloc or free error, we print the size of allocated memory on the device.
#define COMPUTE_GPU_MEM_USED 0

//If true, we fill with NAN allocated device memory.
#define ALLOC_MEMSET 0

//If true, we print out when we free a device pointer, uninitialize a
//CudaNdarray, or allocate a device pointer
#define PRINT_FREE_MALLOC 0

//If true, we do error checking at the start of functions, to make sure there
//is not a pre-existing error when the function is called.
//You probably need to set the environment variable
//CUDA_LAUNCH_BLOCKING=1, and/or modify the CNDA_THREAD_SYNC
//preprocessor macro in cuda_ndarray.cuh
//if you want this to work.
#define PRECHECK_ERROR 0

cublasHandle_t handle = NULL;
int* err_var = NULL;

/////////////////////////
// Alloc and Free
/////////////////////////

static int g_gpu_context_active = 0;


PyObject *
CudaNdarray_Dimshuffle(PyObject* _unused, PyObject* args);
static PyObject *CudaNdarray_get_shape(CudaNdarray *self, void *closure);


/**
 *
 * In the test program I'm using, the _outstanding_mallocs decreases with every call.
 * This suggests there are more free() calls being made than alloc(), but I can't figure out why.
 *
 */
int _outstanding_mallocs[] = {0,0};

#if COMPUTE_GPU_MEM_USED
size_t _allocated_size = 0;
size_t _max_allocated_size = 0;

const int TABLE_SIZE = 10000;
struct table_struct{
    void* ptr;
    size_t size;
};
table_struct _alloc_size_table[TABLE_SIZE];
#endif

void * device_malloc(size_t size)
{
    return device_malloc(size, VERBOSE_DEVICE_MALLOC);
}

///@TODO: thejaswi: link this option to a theano config variable?
<<<<<<< HEAD
static bool g_use_cumem = false;
static const int g_max_devices = 8;
int initCumem(int card_number_provided, int card_nb) {
    static bool cumemInitialized = false;
    if(cumemInitialized) {
        return 0;
    }
    // On stderr to be at the same place as "Using gpu device..."
    fprintf(stderr, "Initializing cumem...\n");
    int numDevices = 0;
    cumemDevice_t devices[g_max_devices];
    if(cudaGetDeviceCount(&numDevices) != cudaSuccess) {
        PyErr_Format(PyExc_RuntimeError,
                     "initCumem: 'cudaGetDeviceCount' failed! Reason=%s\n",
=======
static bool g_use_cnmem = false;
static const int g_max_devices = 8;
int initCnmem(int card_number_provided, int card_nb, size_t mem) {
    static bool cnmemInitialized = false;
    if(cnmemInitialized) {
        return 0;
    }
    // On stderr to be at the same place as "Using gpu device..."
    int numDevices = 0;
    cnmemDevice_t devices[g_max_devices];
    if(cudaGetDeviceCount(&numDevices) != cudaSuccess) {
        PyErr_Format(PyExc_RuntimeError,
                     "initCnmem: 'cudaGetDeviceCount' failed! Reason=%s\n",
>>>>>>> 15c90dd3
                     cudaGetErrorString(cudaGetLastError()));
        return -1;
    }
    if(card_number_provided){
        numDevices = 1;
        int i = 0;
        devices[i].device = card_nb;
<<<<<<< HEAD
        ///@TODO: thejaswi: support for choosing mem size to be allocated before-hand?
        devices[i].size = 0;
        ///@TODO: thejaswi: add support for multiple streams
        devices[i].numStreams = 0;
        devices[i].streams = NULL;
        devices[i].granularity = 0;

    }else{
        for(int i=0;i<numDevices;++i) {
            devices[i].device = i;
            ///@TODO: thejaswi: support for choosing mem size to be allocated before-hand?
            devices[i].size = 0;
            ///@TODO: thejaswi: add support for multiple streams
            devices[i].numStreams = 0;
            devices[i].streams = NULL;
            devices[i].granularity = 0;
        }
    }

    ///@TODO: thejaswi: passing custom cumem flags?
    cumemStatus_t status = cumemInit(numDevices, devices, CUMEM_FLAGS_DEFAULT);
    if(status != CUMEM_STATUS_SUCCESS) {
        PyErr_Format(PyExc_RuntimeError,
                     "initCumem: cumemInit call failed! Reason=%s. numdev=%d\n",
                     cumemGetErrorString(status), numDevices);
        return -1;
    }
    cumemInitialized = true;
=======
        devices[i].size = mem;
        ///@TODO: thejaswi: add support for multiple streams
        devices[i].numStreams = 0;
        devices[i].streams = NULL;
        devices[i].streamSizes = NULL;
    }else{
        for(int i=0;i<numDevices;++i) {
            devices[i].device = i;
            devices[i].size = mem;
            ///@TODO: thejaswi: add support for multiple streams
            devices[i].numStreams = 0;
            devices[i].streams = NULL;
        }
    }

    ///@TODO: thejaswi: passing custom cnmem flags?
    cnmemStatus_t status = cnmemInit(numDevices, devices, CNMEM_FLAGS_DEFAULT);
    if(status != CNMEM_STATUS_SUCCESS) {
        PyErr_Format(PyExc_RuntimeError,
                     "initCnmem: cnmemInit call failed! Reason=%s. numdev=%d\n",
                     cnmemGetErrorString(status), numDevices);
        return -1;
    }
    cnmemInitialized = true;
>>>>>>> 15c90dd3
    return 0;
}

void * device_malloc(size_t size, int verbose)
{
    #if PRECHECK_ERROR
        cudaThreadSynchronize();
        cudaError_t prevError = cudaGetLastError();
        if (cudaSuccess != prevError)
        {
            fprintf(stderr,
                    "Error existed before calling device_malloc. %s\n",
                    cudaGetErrorString(prevError)
                    );
        }
    #endif
    void * rval=NULL;
    ///@TODO: thejaswi: support for multiple-streams?
<<<<<<< HEAD
    if(g_use_cumem) {
        cumemStatus_t status = cumemMalloc(&rval, size, NULL);
        if(status != CUMEM_STATUS_SUCCESS) {
            PyErr_Format(PyExc_MemoryError,
                         "Error allocating %zd bytes of device memory (%s).",
                         size, cumemGetErrorString(status));
=======
    if(g_use_cnmem) {
        cnmemStatus_t status = CNMEM_STATUS_SUCCESS;
        status = cnmemMalloc(&rval, size, NULL);
        if(status != CNMEM_STATUS_SUCCESS) {
            PyErr_Format(PyExc_MemoryError,
                         "Error allocating %zd bytes of device memory (%s).",
                         size, cnmemGetErrorString(status));
>>>>>>> 15c90dd3
            return NULL;
        }
    }
    else {
        cudaError_t err = cudaMalloc(&rval, size);
        if (cudaSuccess != err)
        {
            // Clear the error flag, cudaMalloc doesn't do it.
            // Currently this returns the same thing as err, but if in future
            // it returns something else I still don't see why we should ignore
            // it.  All we want to do here is reset the flag.
            cudaGetLastError();
            if (verbose)
            {
                size_t free = 0, total = 0;
                cudaError_t err2 = cudaMemGetInfo(&free, &total);
                if (err2 != cudaSuccess){
                    cudaGetLastError();
                    fprintf(stderr,
                            "Error when trying to find the memory information"
                            " on the GPU: %s\n", cudaGetErrorString(err2));
                }
                #if COMPUTE_GPU_MEM_USED
                    fprintf(stderr,
                            "Error allocating %zd bytes of device memory (%s)."
                            " new total bytes allocated: %d."
                            " Driver report %zd bytes free and %zd bytes total \n",
                            size, cudaGetErrorString(err), _allocated_size,
                            free, total);
                #else
                    fprintf(stderr,
                            "Error allocating %zd bytes of device memory (%s)."
                            " Driver report %zd bytes free and %zd bytes total \n",
                            size, cudaGetErrorString(err), free, total);
                #endif
            }
            PyErr_Format(PyExc_MemoryError,
                         "Error allocating %zd bytes of device memory (%s).",
                         size, cudaGetErrorString(err));
            return NULL;
        }
    }
    if (rval != NULL){
        // Can it happen that cudaMalloc return cudaSuccess, but return a NULL ptr?
        // Could this be what happen if size is 0?
        _outstanding_mallocs[0] += 1;

#if COMPUTE_GPU_MEM_USED
        _allocated_size += size;
        _max_allocated_size = std::max(_max_allocated_size, _allocated_size);
        int i = 0;
        for(;i<TABLE_SIZE;i++){
            if(NULL==_alloc_size_table[i].ptr){
                _alloc_size_table[i].ptr=rval;
                _alloc_size_table[i].size=size;
                break;
            }
        }
        if (i == TABLE_SIZE){
            fprintf(stderr,
                    "When tracking GPU malloc, our table size wasn't big enough."
                    " So we loose some tracking. Raise the value of TABLE_SIZE in the file cuda_ndarra.cu");
        }
#endif
    }
    //fprintf(stderr,
    //"allocated %li bytes of device memory (%s). new total bytes allocated: %d. ptr: %p\n",
    //(long)size, cudaGetErrorString(err),_allocated_size,rval);

    if(ALLOC_MEMSET){
        //We init them to nan to make sure we catch more debug case.
        cudaMemset(rval, 0xFF, size);
        //printf("MEMSET\n");
    }
    #if PRINT_FREE_MALLOC
        fprintf(stderr, "device malloc %p of size %d\n", rval, size);
    #endif
    return rval;
}

int device_free(void *ptr)
{
    #if PRECHECK_ERROR
        cudaThreadSynchronize();
        cudaError_t prevError = cudaGetLastError();
        if (cudaSuccess != prevError)
        {
            fprintf(stderr,
                    "Error existed before calling device_free. %s\n",
                    cudaGetErrorString(prevError)
                    );
        }
    #endif
    #if PRINT_FREE_MALLOC
        size_t free = 0, total = 0;
        cudaError_t err2 = cudaMemGetInfo(&free, &total);
        if (err2 != cudaSuccess){
            cudaGetLastError();
            fprintf(stderr,
                    "Error when tring to find the memory information"
                    " on the GPU: %s\n", cudaGetErrorString(err2));
        }
        #if COMPUTE_GPU_MEM_USED
        {
            int i = 0;
            for(;i<TABLE_SIZE;i++)
                if(_alloc_size_table[i].ptr==ptr){
                    break;
                }
            assert(i<TABLE_SIZE);
            fprintf(stderr, "device_free %p of size %d."
                    " Driver report %d bytes free and %d bytes total \n",
                    ptr, _alloc_size_table[i].size, free, total);
        }
        #else
            fprintf(stderr, "device_free %p."
                    " Driver report %d bytes free and %d bytes total \n",
                    ptr, free, total);
        #endif
    #endif

    // if there is no gpu context, the call to cudaFree will fail; skip it entirely
    if(!g_gpu_context_active) {
        return 0;
    }

    ///@TODO: thejaswi: multi-stream support
<<<<<<< HEAD
    if(g_use_cumem) {
        cumemStatus_t status = cumemFree(ptr, NULL);
        if(status != CUMEM_STATUS_SUCCESS) {
            fprintf(stderr, "device_free: cumemFree call failed! Reason=%s\n",
                    cumemGetErrorString(status));
=======
    if(g_use_cnmem) {
        cnmemStatus_t status = cnmemFree(ptr, NULL);
        if(status != CNMEM_STATUS_SUCCESS) {
            fprintf(stderr, "device_free: cnmemFree call failed! Reason=%s\n",
                    cnmemGetErrorString(status));
>>>>>>> 15c90dd3
        }
    }
    else {
        // We need sync as the Theano's GC could remove intermediate variable that
        // are still needed as the gpu kernel are running or in the queue.
        CNDA_BEGIN_ALLOW_THREADS
        cudaThreadSynchronize();
        CNDA_END_ALLOW_THREADS

        cudaError_t err =  cudaFree(ptr);
        if (cudaSuccess != err)
        {
            // Clear the error flag, cudaFree doesn't do it.
            // Currently this returns the same thing as err, but if in future
            // it returns something else I still don't see why we should ignore
            // it.  All we want to do here is reset the flag.
            cudaGetLastError();
            size_t free = 0, total = 0;
            cudaError_t err2 = cudaMemGetInfo(&free, &total);
            if (err2 != cudaSuccess){
                cudaGetLastError();
                fprintf(stderr,
                        "Error when tring to find the memory information"
                        " on the GPU: %s\n", cudaGetErrorString(err2));
            }
            #if COMPUTE_GPU_MEM_USED
            {
                int i = 0;
                for(;i<TABLE_SIZE;i++)
                    if(_alloc_size_table[i].ptr==ptr){
                        break;
                    }
                assert(i<TABLE_SIZE);
                fprintf(stderr,
                        "Error freeing device pointer %p (%s) of size %d. %zd byte already allocated."
                        " Driver report %zd bytes free and %zd bytes total \n",
                        ptr, cudaGetErrorString(err),
                        _alloc_size_table[i].size, _allocated_size, free, total);
            }
            #else
                fprintf(stderr,
                        "Error freeing device pointer %p (%s)."
                        " Driver report %zd bytes free and %zd bytes total \n",
                        ptr,
                        cudaGetErrorString(err), free, total);
            #endif
            if (NULL != PyErr_Occurred()){
                fprintf(stderr,
                        "device_free: cudaFree() returned an error, but there is already an"
                        " Python error set. This happen during the clean up when there is a"
                        " first error and the CUDA driver is in a so bad state that it don't"
                        " work anymore. We keep the previous error set to help debugging it.");
                return -1;
            }
            PyErr_Format(PyExc_MemoryError,
                    "error freeing device pointer %p (%s)",
                    ptr,
                    cudaGetErrorString(err));
            return -1;
        }
    }
    _outstanding_mallocs[0] -= (ptr != NULL);
    #if COMPUTE_GPU_MEM_USED
        int i=0;
        size_t total_freed = 0;
        for(;i<TABLE_SIZE;i++)
            if(_alloc_size_table[i].ptr==ptr){
                _allocated_size -= _alloc_size_table[i].size;
                total_freed += _alloc_size_table[i].size;
                _alloc_size_table[i].ptr=0;
                _alloc_size_table[i].size=0;

                break;
            }
        //if(i==TABLE_SIZE)
        //    printf("Unallocated unknow size!\n");
        //fprintf(stderr, "freed %li bytes of device memory (%s). %d already allocated, ptr=%p\n", (long)total_freed, cudaGetErrorString(err),_allocated_size,ptr);
    #endif
    return 0;
}

static PyObject *
outstanding_mallocs(PyObject* self, PyObject * args)
{
    return PyInt_FromLong(_outstanding_mallocs[0]);
}


static void *work_mem = NULL;
static size_t work_size = 0;

/*
 * Returns a chunk of memory for temporary work inside of an op. You can only
 * request a single chunk of memory at a time since it is reused.
 */
void *get_work_mem(size_t sz) {
    if (sz <= work_size)
        return work_mem;
    device_free(work_mem);
    work_mem = device_malloc(sz);
    work_size = sz;
    if (work_mem == NULL)
        work_size = 0;
    return work_mem;
}

/////////////////////////
// Static helper methods
/////////////////////////

static void
CudaNdarray_null_init(CudaNdarray*self)
{
    self->base = NULL;
    self->nd = -1;
    self->host_structure = NULL;
    self->data_allocated = 0;
    self->dev_structure_fresh = 1;
    self->dev_structure = NULL;
    self->devdata = NULL;
}

static int
CudaNdarray_uninit(CudaNdarray*self)
{
    #if PRINT_FREE_MALLOC
        fprintf(stderr, "CudaNdarray_uninit %p\n", self);
    #endif
    int rval = 0;
    if (self->data_allocated) {
        assert(self->devdata);
        if (device_free(self->devdata))
        {
            fprintf(stderr,
                    "CudaNdarray_uninit: error freeing self->devdata. (self=%p, self->devata=%p)\n",
                    self, self->devdata);
            rval = -1;
        }
        self->devdata = NULL;
        self->data_allocated = 0;
    }
    if (self->dev_structure)
    {
        if (device_free(self->dev_structure))
        {
            fprintf(stderr,
                    "CudaNdarray_uninit: error freeing dev_structure memory %p (self=%p)\n",
                    self->dev_structure, self);
            rval = -1;
        }
        self->dev_structure = NULL;
    }
    if (self->host_structure)
    {
        free(self->host_structure);
        self->host_structure = NULL;
    }
    self->nd = -1;
    Py_XDECREF(self->base);
    self->base = NULL;
    return rval;
}


//make the rightmost coords change fastest
//TODO: why does a downward for-loop not work????
//TODO: use the log2_dims and driver code to remove / and %
//TODO: skip the last division (when d == 0)
#define decl_k_elemwise_unary_rowmajor(name, F) \
__global__ void name (unsigned int numEls,  \
        unsigned int nd, \
        const int * dim,  \
        const float * a_data, const int * a_str, \
        float * z_data, const int * z_str) \
{ \
    const unsigned int idx = blockIdx.x * blockDim.x + threadIdx.x; \
    const unsigned int numThreads = blockDim.x * gridDim.x; \
 \
    for (unsigned int i = idx; i < numEls; i += numThreads) \
    { \
        unsigned int ii = i; \
        const float * a_i = a_data; \
        float * z_i = z_data; \
        for (unsigned int _d = 0; _d < nd; ++_d) \
        { \
            unsigned int d = nd - _d-1;  \
            int i_d = ii % dim[d]; /* i_d is our position in the d'th dimension   */ \
            ii = ii / dim[d]; \
            a_i += i_d * a_str[d]; /* increment our a and z pointers by i_d elements */ \
            z_i += i_d * z_str[d]; \
        } \
        z_i[0] = F(a_i[0]); \
    } \
}

template<typename T> __device__ T unary_copy(T a) { return a; }
decl_k_elemwise_unary_rowmajor(k_elemwise_unary_rowmajor_copy, unary_copy<float>)

template<typename T> __device__ T unary_exp(T a) { return exp(a); }
decl_k_elemwise_unary_rowmajor(k_elemwise_unary_rowmajor_exp, unary_exp<float>)

/////////////////////////////
// Satisfying reqs to be Type
/////////////////////////////

//DON'T use directly(if their is other CudaNdarray that point to it, it will cause problem)! use Py_DECREF() instead
static void
CudaNdarray_dealloc(CudaNdarray* self)
{
    if (0) std::cerr << "CudaNdarray dealloc " << self << " " << self->devdata << '\n';
    if(Py_REFCNT(self) > 1)
      printf("WARNING:CudaNdarray_dealloc called when there is still active reference to it.\n");
    CudaNdarray_uninit(self);
    Py_TYPE(self)->tp_free((PyObject*)self);
    --_outstanding_mallocs[1];
    if (0)
    {
        fprintf(stderr, "device_malloc_counts: (device) %i (obj) %i\n",
                _outstanding_mallocs[0],
                _outstanding_mallocs[1]);
    }
}

static PyObject *
CudaNdarray_new(PyTypeObject *type, PyObject *args, PyObject *kwds)
{
    CudaNdarray *self;

    self = (CudaNdarray *)type->tp_alloc(type, 0);
    if (self != NULL)
    {
        CudaNdarray_null_init(self);
        ++_outstanding_mallocs[1];
    }
    return (PyObject *)self;
}
static int
CudaNdarray_init(CudaNdarray *self, PyObject *args, PyObject *kwds)
{
    PyObject *arr=NULL;

    if (! PyArg_ParseTuple(args, "O", &arr))
        return -1;
    if (! PyArray_Check(arr))
    {
        PyErr_SetString(PyExc_TypeError, "PyArray arg required");
        return -1;
    }
    int rval = CudaNdarray_CopyFromArray(self, (PyArrayObject*)arr);
    return rval;
}
static PyMemberDef CudaNdarray_members[] =
{
    /*
    {"first", T_OBJECT_EX, offsetof(CudaNdarray, first), 0,
     "first name"},
    {"last", T_OBJECT_EX, offsetof(CudaNdarray, last), 0,
     "last name"},
    {"number", T_INT, offsetof(CudaNdarray, number), 0,
     "noddy number"},
     */
    {NULL}  /* Sentinel */
};

PyObject * CudaNdarray_CreateArrayObj(CudaNdarray * self, PyObject *args)
{
    PyObject * dtype = NULL;
    if (args && !PyArg_ParseTuple(args, "|O", &dtype))
        return NULL;
    if (dtype) {
        PyArray_Descr* dtype2;
        // PyArray_DescrConverter try to convert anything to a PyArray_Descr.
        if(!PyArray_DescrConverter(dtype, &dtype2))
        {
            PyObject * str = PyObject_Repr(dtype);
            PyErr_Format(PyExc_TypeError,
                         "CudaNdarray dtype parameter not understood: %s",
                         PyString_AsString(str)
                         );
            Py_CLEAR(str);
            return NULL;
        }
        int typeNum = dtype2->type_num;
        Py_DECREF(dtype2);
        if (typeNum != NPY_FLOAT32)
        {
            PyObject * str = PyObject_Repr(dtype);
            PyErr_Format(PyExc_TypeError,
                         "CudaNdarray support only support float32 dtype, provided: %d",
                         typeNum
                         );
            Py_CLEAR(str);
            return NULL;
        }
    }

    int verbose = 0;
    if(self->nd>=0 && CudaNdarray_SIZE(self)==0){
        npy_intp * npydims = (npy_intp*)malloc(self->nd * sizeof(npy_intp));
        assert (npydims);
        for (int i = 0; i < self->nd; ++i) npydims[i] = (npy_intp)(CudaNdarray_HOST_DIMS(self)[i]);
        PyObject * rval = PyArray_SimpleNew(self->nd, npydims, REAL_TYPENUM);
        free(npydims);
        if (!rval){
            return NULL;
        }
        assert (PyArray_ITEMSIZE((PyArrayObject *)rval) == sizeof(real));
        return rval;
    }
    if ((self->nd < 0) || (self->devdata == 0))
    {
        PyErr_SetString(PyExc_ValueError, "can't copy from un-initialized CudaNdarray");
        return NULL;
    }
    CudaNdarray * contiguous_self = NULL;
    if (CudaNdarray_is_c_contiguous(self))
    {
        contiguous_self = self;
        Py_INCREF(contiguous_self);
        if (verbose) std::cerr << "CreateArrayObj already contiguous" << contiguous_self << '\n';
    }
    else
    {
        contiguous_self = (CudaNdarray*)CudaNdarray_Copy(self);
        if (verbose) std::cerr << "CreateArrayObj created contiguous" << contiguous_self << '\n';
    }
    if (!contiguous_self)
    {
        return NULL;
    }

    npy_intp * npydims = (npy_intp*)malloc(self->nd * sizeof(npy_intp));
    assert (npydims);
    for (int i = 0; i < self->nd; ++i)
        npydims[i] = (npy_intp)(CudaNdarray_HOST_DIMS(self)[i]);
    PyArrayObject * rval = (PyArrayObject *) PyArray_SimpleNew(self->nd,
                                                               npydims,
                                                               REAL_TYPENUM);
    free(npydims);
    if (!rval)
    {
        Py_DECREF(contiguous_self);
        return NULL;
    }

    assert (PyArray_ITEMSIZE(rval) == sizeof(real));

    npy_intp rval_size = PyArray_SIZE(rval);
    void *rval_data = PyArray_DATA(rval);
    cudaError_t err;
    CNDA_BEGIN_ALLOW_THREADS;

    err = cudaMemcpy(rval_data, contiguous_self->devdata,
                     rval_size * sizeof(real),
                     cudaMemcpyDeviceToHost
                     );
    //CNDA_THREAD_SYNC;  // unneeded because cudaMemcpy is blocking anyway
    CNDA_END_ALLOW_THREADS;

    if (cudaSuccess != err)
    {
        PyErr_Format(PyExc_RuntimeError, "error (%s)copying data to host",
                     cudaGetErrorString(err));
        Py_DECREF(rval);
        rval = NULL;
    }

    Py_DECREF(contiguous_self);
    return (PyObject *)rval;
}

// TODO-- we have two functions here, ZEROS and Zeros.
// ZEROS is meant to be called just from C code (you don't need to pass it PyObject * s)
// but this naming is very weird, makes it look like a macro
// we should figure out the correct convention and change to that
PyObject* CudaNdarray_ZEROS(int n, int * dims)
{

    size_t total_elements = 1;

    for(size_t i=0;i<n;i++){
        // Detect overflow on unsigned integer
        if (dims[i] != 0 && total_elements > (SIZE_MAX / dims[i])) {
            PyErr_Format(PyExc_RuntimeError,
                         "Can't store in size_t for the bytes requested %llu * %llu",
                         (unsigned long long)total_elements,
                         (unsigned long long)dims[i]);
            return NULL;
        }
        total_elements*=dims[i];
    }

    // total_elements now contains the size of the array, in reals
    if (total_elements > (SIZE_MAX / sizeof(real))){
        PyErr_Format(PyExc_RuntimeError,
                     "Can't store in size_t for the bytes requested %llu * 4",
                     (unsigned long long)total_elements);
        return NULL;
    }
    size_t total_size = total_elements * sizeof(real);

    CudaNdarray* rval = (CudaNdarray*)CudaNdarray_New();
    if (!rval)
    {
        PyErr_SetString(PyExc_RuntimeError, "CudaNdarray_ZEROS: call to New failed");
        return NULL;
    }

    if (CudaNdarray_alloc_contiguous(rval, n, dims))
    {
        PyErr_SetString(PyExc_RuntimeError, "CudaNdarray_ZEROS: allocation failed.");
        Py_DECREF(rval);
        return NULL;
    }

    // Fill with zeros
    //fprintf(stdout, "Sizeof: %d\n", total_size);
    if (cudaSuccess != cudaMemset(rval->devdata, 0, total_size))
    {
        PyErr_Format(PyExc_MemoryError,
                     "CudaNdarray_ZEROS: Error memsetting %llu bytes of device memory.",
                     (unsigned long long)total_size);
        Py_DECREF(rval);
        return NULL;
    }

    if (cnda_copy_structure_to_device(rval))
    {
        PyErr_SetString(PyExc_RuntimeError, "CudaNdarray_ZEROS: syncing structure to device failed");
        Py_DECREF(rval);
        return NULL;
    }
    return (PyObject*) rval;
}

// declared as a static method (hence 1st parameter is not used)
// Based on _Copy and _dimshuffle
PyObject* CudaNdarray_Zeros(PyObject* _unused, PyObject* shape)
{
    if(!shape)
    {
        PyErr_SetString(PyExc_TypeError, "CudaNdarray_Zeros: function takes at least 1 argument (0 given)");
        return NULL;
    }
    if(!PySequence_Check(shape))
    {
        PyErr_SetString(PyExc_TypeError, "shape argument must be a sequence");
        return NULL;
    }

    int shplen = PySequence_Length(shape);

    if (shplen == 0)
    {
        return CudaNdarray_ZEROS(0, NULL);
    }

    int* newdims = (int *)malloc(sizeof(int) * shplen);

    if (!newdims)
    {
        PyErr_SetString(PyExc_MemoryError,
            "CudaNdarray_Zeros: Failed to allocate temporary space");
        return NULL;
    }

    // start from the end to compute strides
    for (int i = shplen-1; i >= 0; --i)
    {
        PyObject* shp_el_obj = PySequence_GetItem(shape, i);
        if(shp_el_obj == NULL)
        {
            // shouldn't happen since we checked length before...
            PyErr_SetString(PyExc_RuntimeError, "CudaNdarray_Zeros: Index out of bound in sequence");
            free(newdims);
            return NULL;
        }

        int shp_el = PyInt_AsLong(shp_el_obj);
        Py_DECREF(shp_el_obj);

        if (shp_el < 0)
        {
            PyErr_SetString(PyExc_ValueError, "CudaNdarray_Zeros: shape must contain only non-negative values for size of a dimension");
            free(newdims);
            return NULL;
        }

        newdims[i] = shp_el;
    }

    PyObject* rval = CudaNdarray_ZEROS(shplen,newdims);

    free(newdims);

    return (PyObject*)rval;
}





PyObject * CudaNdarray_Copy(const CudaNdarray * self)
{
    PyObject * rval = CudaNdarray_New();
    if ((!rval) || (-1 == self->nd))
    {
        return rval;
    }
    if (CudaNdarray_alloc_contiguous((CudaNdarray*)rval, self->nd, CudaNdarray_HOST_DIMS(self)))
    {
        Py_DECREF(rval);
        return NULL;
    }
    if (CudaNdarray_CopyFromCudaNdarray((CudaNdarray*)rval, self))
    {
        Py_DECREF(rval);
        return NULL;
    }
    return rval;
}
PyObject * CudaNdarray_DeepCopy(CudaNdarray * self, PyObject * memo)
{
    assert(PyDict_Check(memo));
    PyObject * selfkey = PyInt_FromLong((long)self);
    assert(selfkey);
    if (PyDict_Contains(memo, selfkey))
    {
        PyObject * rval = PyDict_GetItem(memo, selfkey);
        Py_DECREF(selfkey);
        Py_XINCREF(rval);
        return rval;
    }
    else
    {
        PyObject * rval = CudaNdarray_Copy(self);
        if (0) std::cerr << "DeepCopy created " << rval << " devdata " << ((CudaNdarray*)rval)->devdata << "\n";
        if (NULL == rval)
        {
            Py_DECREF(selfkey);
            return NULL;
        }
        if (PyDict_SetItem(memo, selfkey, rval))
        {
            Py_DECREF(rval);
            Py_DECREF(selfkey);
            return NULL;
        }
        Py_DECREF(selfkey);
        return rval;
    }
}
PyObject * CudaNdarray_ReduceSum(CudaNdarray * self, PyObject * py_reduce_mask)
{
    if (!PySequence_Check(py_reduce_mask))
    {
        PyErr_SetString(PyExc_TypeError, "reduce_mask must be sequence of ints");
        return NULL;
    }
    int len = PySequence_Length(py_reduce_mask);
    if (len != self->nd)
    {
        PyErr_SetString(PyExc_TypeError, "length of reduce_mask must match self->nd");
        return NULL;
    }
    CudaNdarray * self_sum = (CudaNdarray*)CudaNdarray_New();
    if (!self_sum)
    {
        return NULL;
    }
    //TODO: allocate a fixed size dimshuffle_pattern_cache on the stack,
    //      and use it if it is big enough.
    int * dimshuffle_pattern = (int*)malloc(len * 2 * sizeof(int));
    int * sum_dims = dimshuffle_pattern + len;
    int n_remaining_dims = 0;
    if (!dimshuffle_pattern)
    {
        Py_DECREF(self_sum);
        PyErr_SetString(PyExc_MemoryError, "failed to alloc internal storage");
        return NULL;
    }
    for (int i = 0; i < len; ++i)
    {
        PyObject *o_i = PySequence_GetItem(py_reduce_mask, i);
        int o_i_int = PyInt_AsLong(o_i);
        Py_XDECREF(o_i);
        if (PyErr_Occurred())
        {
            Py_DECREF(self_sum);
            free(dimshuffle_pattern);
            return NULL;
        }
        if (o_i_int) // this is a dimension over which we are reducing
        {
            sum_dims[i] = 1;
        }
        else
        {
            sum_dims[i] = CudaNdarray_HOST_DIMS(self)[i];
            dimshuffle_pattern[n_remaining_dims++] = i;
        }
    }
    if (0   || CudaNdarray_alloc_contiguous(self_sum, len, sum_dims)
            || CudaNdarray_reduce_sum(self_sum, self)
            || CudaNdarray_dimshuffle(self_sum, n_remaining_dims, dimshuffle_pattern))
    {
        Py_DECREF(self_sum);
        free(dimshuffle_pattern);
        return NULL;
    }
    free(dimshuffle_pattern);
    return (PyObject*)self_sum;
}

// Reshape self to the new shape gived by the tuple shape.
//
// If self is c contiguous, it return a view. Otherwise it always do a copy.
// TODO: make it return a view when the strides allow it even if it is not
//       c contiguous
PyObject * CudaNdarray_Reshape(CudaNdarray * self, PyObject * shape)
{
    if(!CudaNdarray_is_c_contiguous(self))
    {
        // allocate new space
        //TODO: test to see if we can re-use old one and take a new param to
        //  use this
        CudaNdarray* rval = (CudaNdarray*) CudaNdarray_Copy(self);
        if (!rval)
        {
            return NULL;
        }

        CudaNdarray* ret = (CudaNdarray*) CudaNdarray_Reshape(rval, shape);
        Py_XDECREF(rval);
        return (PyObject*)ret;
    }

    // check shape tuple
    unsigned int rval_nd;
    unsigned int * rval_dims;
    size_t rval_size = 1;

    if (PyTuple_Check(shape)){
        // copy shape to integer array
        rval_nd = PyTuple_Size(shape);
    }else if (PyInt_Check(shape)){
        rval_nd = 1;
    }else{
        PyErr_SetString(PyExc_TypeError, "shape must be tuple of integers or an integer");
        return NULL;
    }
    rval_dims = (unsigned int*)malloc(rval_nd * sizeof(int));

    if(PyTuple_Check(shape)){
        for (int i = 0; i < rval_nd; ++i)
        {
            rval_dims[i] = PyInt_AsLong(PyTuple_GetItem(shape, i)); //GetItem returns borrowed reference
            if (PyErr_Occurred()) //error in AsLong
            {
                free(rval_dims);
                return NULL;
            }
            if(rval_dims[i]<0){
                PyErr_Format(PyExc_ValueError, "Reshape has invalid dimension %i (must be >=0)",rval_dims[i]);
                free(rval_dims);
                return NULL;
            }
            rval_size = rval_size * rval_dims[i];
        }
    }else{
        rval_size = PyInt_AsLong(shape);
        rval_dims[0] = rval_size;
    }
    // calculate new size, assert same as old size
    if (rval_size != CudaNdarray_SIZE(self))
    {
        PyErr_Format(PyExc_ValueError, "size must remain unchanged, changed from %lld to %lld", CudaNdarray_SIZE(self), rval_size);
        free(rval_dims);
        return NULL;
    }
    if (rval_size==0)
    {
        PyObject * rval = CudaNdarray_NewDims(rval_nd, rval_dims);
        free(rval_dims);
        return rval;
    }

    //return a view, not a copy
    //we can do this as we checked self is c_contiguous
    CudaNdarray * rval = (CudaNdarray * )CudaNdarray_New(rval_nd);

    if (!rval || 0 != rval->data_allocated
        ||CudaNdarray_set_device_data(rval, CudaNdarray_DEV_DATA(self), self))
    {
        Py_XDECREF(rval);
        free(rval_dims);
        return NULL;
    }
    //set dim and stride
    int size = 1;
    for (int i = rval_nd-1; i >= 0; --i)
    {
        CudaNdarray_set_stride(rval, i, (rval_dims[i] == 1) ? 0 : size);
        CudaNdarray_set_dim(rval, i, rval_dims[i]);
        size = size * rval_dims[i];
    }
    free(rval_dims);
    return (PyObject*)rval;
}

PyObject * CudaNdarray_View(const CudaNdarray * self)
{
    CudaNdarray * rval = (CudaNdarray*)CudaNdarray_New(self->nd);
    if (!rval || CudaNdarray_set_device_data(rval, CudaNdarray_DEV_DATA(self), self))
    {
        Py_XDECREF(rval);
        rval = NULL;
    }
    else
    {
        for (int i = 0; i < self->nd; ++i)
        {
            CudaNdarray_set_dim(rval, i, CudaNdarray_HOST_DIMS(self)[i]);
            CudaNdarray_set_stride(rval, i, CudaNdarray_HOST_STRIDES(self)[i]);
        }
    }
    return (PyObject*)rval;
}

/*
 * d0,... are the output dims
 * indices are a list of index to operate on
 *         They are int32 viewed as float32.
 * a is the output
 * b is the input
 * dB0, the source leading dimensions size
 */
template <int operator_num>
__global__ void k_take_3(const int d0, const int d1, const int d2,
                         const npy_int64* indices,
                         float* a,
                         const int sA0, const int sA1, const int sA2,
                         const float* b, const int dB0,
                         const int sB0, const int sB1, const int sB2,
                         int* err){
    for (int i0 = blockIdx.x; i0 < d0; i0 += gridDim.x){
        npy_int64 idx = indices[i0];
        if (idx<0)
            idx += dB0; // To allow negative indexing.
        if ((idx < 0) || (idx >= dB0)){
            // Any value other the 0 probably work. But to be more safe, I want
            // to change all bits to prevent problem with concurrent write that
            // could cross cache line. But this should not happen with the
            // current code and driver.
            *err = 0xFFFF;
            continue;
        }
        for (int i1 = threadIdx.x; i1 < d1; i1 += blockDim.x){
            for (int i2 = threadIdx.y; i2 < d2; i2 += blockDim.y){
                int a_idx = i0*sA0 + i1*sA1 + i2*sA2;
                int b_idx = idx*sB0 + i1*sB1 + i2*sB2;
                a[a_idx] = b[b_idx];
            }
        }
    }
}

// We try to be similar to the PyArray_TakeFrom function
//http://docs.scipy.org/doc/numpy/reference/c-api.array.html
//TODO: support other clip mode then raise(clip, wrap)
//self is the input that we copy data from.
//The indices that we receive MUST be an CudaNdarray(float32)
//    that is in fact a view to int64 indices
PyObject*
CudaNdarray_TakeFrom(CudaNdarray * self, PyObject *args){
    int verbose = 0;
    PyObject * indices_obj = NULL;
    //int axis; Default None, that mean the flattened array.
    PyObject * axis_obj = Py_None;
    PyObject * out_obj = Py_None;
    PyObject * clipmode_obj = NULL;
    int max_threads = 1; // max threads per blocks

    if (! PyArg_ParseTuple(args, "O|OOOi", &indices_obj, &axis_obj,
                           &out_obj, &clipmode_obj, &max_threads))
        return NULL;

    //Check argument indices
    //TODO: if not a numpy.ndarray, convert to numpy.ndarray
    //TODO: If a CudaNdarray, accept it and suppose the data is int32? is float32 number of int?
    //TODO: Support ndarray of other dtype then int32
    //TODO: support list of indices that are not c_contiguous
    CudaNdarray * indices = NULL;
    if (CudaNdarray_Check(indices_obj)) {
        if (verbose) printf("cudandarray indices\n");
        indices = (CudaNdarray*) indices_obj;
        Py_INCREF(indices);
    } else if (PyArray_Check(indices_obj)) {
        if (verbose) printf("ndarray indices\n");
        if (PyArray_TYPE((PyArrayObject *)indices_obj) != NPY_INT64) {
            PyErr_SetString(PyExc_TypeError,
                            "CudaNdarray_TakeFrom: need a ndarray for indices"
                            " with dtype int64");
            return NULL;
        }
        if (PyArray_NDIM(((PyArrayObject*)indices_obj)) != 1) {
            PyErr_SetString(PyExc_TypeError,
                            "CudaNdarray_TakeFrom: need a CudaNdarray of"
                            " indices with only 1 dimensions");
            return NULL;
        }
        // We need indices_obj to be contiguous, in order to take a view
        // with a different dtype.
        if (!PyArray_IS_C_CONTIGUOUS((PyArrayObject*) indices_obj)) {
            PyObject* indices_obj_contig = PyArray_NewCopy((PyArrayObject*) indices_obj, NPY_CORDER);
            if (!indices_obj_contig)
                return NULL;
            indices_obj = indices_obj_contig;
        } else {
            // Keep the refcount consistent
            Py_INCREF(indices_obj);
        }
        PyArray_Descr* float32_descr = PyArray_DescrFromType(NPY_FLOAT32);
        PyObject * indices_float32 = NULL;
        indices_float32 = PyArray_View((PyArrayObject*)indices_obj,
                                                  float32_descr, NULL);
        if (verbose) printf("ndarray indices\n");
        if (!indices_float32) {
            Py_DECREF(indices_obj);
            return NULL;
        }

        indices = (CudaNdarray*) CudaNdarray_New();
        if (verbose) printf("\nndarray after new\n");
        if (! indices){
            Py_DECREF(indices_obj);
            Py_DECREF(indices_float32);
            return NULL;
        }
        if (CudaNdarray_CopyFromArray(indices,
                                      (PyArrayObject *)indices_float32)){
            Py_DECREF(indices_obj);
            Py_DECREF(indices_float32);
            return NULL;
        }
        Py_DECREF(indices_obj);
        Py_DECREF(indices_float32);
    } else {
        PyObject* py_s = PyObject_Str(indices_obj);
        const char* s = PyString_AsString(py_s);
        Py_DECREF(py_s);
        PyErr_Format(PyExc_TypeError,
                     "CudaNdarray_TakeFrom: need an ndarray of int64 or a"
                     " CudaNdarray(float32) that is a view from int64 data"
                     " for indices. Got %s", s);
        return NULL;
    }

    if (verbose) {
        printf("indices used on the gpu\n");
        fprint_CudaNdarray(stdout, indices);
        PyObject * used_indices = CudaNdarray_CreateArrayObj(indices);
        PyObject_Print(used_indices, stdout, 0);
        Py_DECREF(used_indices);
    }
    if (verbose) printf("after print of object\n");
    if(!CudaNdarray_is_c_contiguous(indices) != 0) {
        PyErr_SetString(PyExc_NotImplementedError,
                        "CudaNdarray_TakeFrom: The indices must be contiguous in memory.");
        Py_DECREF(indices);
        return NULL;
    }
    int nb_indices = CudaNdarray_SIZE((CudaNdarray *)indices) / 2;// int64 are 8 bytes, float32 are 4 bytes

    //Check argument axis
    //TODO: implement the default and other axis
    long axis = PyInt_AsLong(axis_obj);

    if (axis != 0) {
        PyErr_Format(PyExc_NotImplementedError,
                     "CudaNdarray_TakeFrom: only axis=0 is currently supported."
                     " Got %ld.", axis);
        Py_DECREF(indices);
        return NULL;
    }

    //Check argument out_obj
    CudaNdarray * out = NULL;
    if (out_obj && CudaNdarray_Check(out_obj))
        out = (CudaNdarray*) out_obj;
    if (out && (out->nd != self->nd ||
                CudaNdarray_HOST_DIMS(out)[0] != nb_indices))
        out = NULL;
    int * dims = (int *)malloc(sizeof(int) * self->nd);
    dims[0] = nb_indices;

    for (int i=1 ; i<self->nd ; i++) {
        dims[i] = CudaNdarray_HOST_DIMS(self)[i];
        if (out && CudaNdarray_HOST_DIMS(out)[i] != dims[i]) {
            out = NULL;
        }
    }
    if (!out) {
        out = (CudaNdarray*)CudaNdarray_New();
        if (!out){
            Py_DECREF(indices);
            free(dims);
            return NULL;
        }
        if (CudaNdarray_alloc_contiguous(out, self->nd, dims)) {
            Py_DECREF(out);
            Py_DECREF(indices);
            free(dims);
            return NULL;
        }
    }else {
        Py_INCREF(out);
    }

    //Check argument clipmode
    if (clipmode_obj) {
        char * clipmode = PyString_AsString(clipmode_obj);
        if (! clipmode){
            Py_DECREF(indices);
            Py_DECREF(out);
            free(dims);
            return NULL;
        }
        if (strcmp(clipmode, "raise") != 0) {
            PyErr_Format(PyExc_NotImplementedError,
                         "CudaNdarray_TakeFrom: only the raise mode is currently supported. Got '%s'",
                         clipmode);
            Py_DECREF(indices);
            Py_DECREF(out);
            free(dims);
            return NULL;
        }
    }
    void (*k3)(const int, const int, const int,
               const npy_int64*,
               float*, const int, const int, const int,
               const float*, const int,
               const int, const int, const int,
               int*);
    k3 = k_take_3<CPY>;

    // Create the memory place that will store the error information.
    if(init_err_var() != 0) return NULL;

    dim3 n_blocks(std::min(CudaNdarray_HOST_DIMS(out)[0],65535),1,1);
    if(CudaNdarray_HOST_DIMS(out)[0] == 0){
        // We take 0 elements, so no need for the rest of the code.
        // This speed up that case AND fix crash otherwise.
        free(dims);
        Py_DECREF(indices);
        return (PyObject *)out;
    }

    switch (self->nd) {
        case 1:
            {
                dim3 n_threads(1, 1, 1);
                if (verbose)
                    printf("cudaGetLastError=%d, nd=%d"
                           " kernel config: (n_blocks.x=%d, n_blocks.y=%d,"
                           " n_threads.x=%i, n_threads.y=%i)\n",
                           cudaGetLastError(), self->nd,
                           n_blocks.x, n_blocks.y, n_threads.x, n_threads.y);
                k3<<<n_blocks, n_threads>>>(
                        dims[0],
                        1,
                        1,
                        (npy_int64*) CudaNdarray_DEV_DATA(indices),
                        CudaNdarray_DEV_DATA(out),
                        CudaNdarray_HOST_STRIDES(out)[0], //strides
                        1,
                        1,
                        CudaNdarray_DEV_DATA(self),
                        CudaNdarray_HOST_DIMS(self)[0], //For indices check
                        CudaNdarray_HOST_STRIDES(self)[0], //strides
                        1,
                        1,
                        err_var);
            }
            break;
        case 2:
            {
                dim3 n_threads(std::min(CudaNdarray_HOST_DIMS(out)[1], max_threads), 1, 1);

                if (verbose)
                    printf("cudaGetLastError=%d, nd=%d"
                           " kernel config: (n_blocks.x=%d, n_blocks.y=%d,"
                           " n_threads.x=%i, n_threads.y=%i)\n",
                           cudaGetLastError(), self->nd,
                           n_blocks.x, n_blocks.y, n_threads.x, n_threads.y);

                k3<<<n_blocks, n_threads>>>(
                        dims[0], //dimensions
                        dims[1],
                        1,
                        (npy_int64*) CudaNdarray_DEV_DATA(indices),
                        CudaNdarray_DEV_DATA(out),
                        CudaNdarray_HOST_STRIDES(out)[0], //strides
                        CudaNdarray_HOST_STRIDES(out)[1],
                        1,
                        CudaNdarray_DEV_DATA(self),
                        CudaNdarray_HOST_DIMS(self)[0], //For indices check
                        CudaNdarray_HOST_STRIDES(self)[0], //strides
                        CudaNdarray_HOST_STRIDES(self)[1],
                        1,
                        err_var);
            }
            break;
        case 3:
            {
                int ty = std::min(CudaNdarray_HOST_DIMS(out)[2], max_threads);
                int tx = std::min(CudaNdarray_HOST_DIMS(out)[1], max_threads / ty);
                dim3 n_threads(tx, ty, 1);
                if (verbose)
                    printf("cudaGetLastError=%d, nd=%d"
                           " kernel config: (n_blocks.x=%d, n_blocks.y=%d,"
                           " n_threads.x=%i, n_threads.y=%i)\n",
                           cudaGetLastError(), self->nd,
                           n_blocks.x, n_blocks.y, n_threads.x, n_threads.y);
                k3<<<n_blocks, n_threads>>>(
                        dims[0], //dimensions
                        dims[1],
                        dims[2],
                        (npy_int64*) CudaNdarray_DEV_DATA(indices),
                        CudaNdarray_DEV_DATA(out),
                        CudaNdarray_HOST_STRIDES(out)[0], //strides
                        CudaNdarray_HOST_STRIDES(out)[1],
                        CudaNdarray_HOST_STRIDES(out)[2],
                        CudaNdarray_DEV_DATA(self),
                        CudaNdarray_HOST_DIMS(self)[0], //For indices check
                        CudaNdarray_HOST_STRIDES(self)[0], //strides
                        CudaNdarray_HOST_STRIDES(self)[1],
                        CudaNdarray_HOST_STRIDES(self)[2],
                        err_var);
            }
            break;
    default:
        PyErr_SetString(PyExc_NotImplementedError,
                        "CudaNdarray_TakeFrom: only input with 1, 2 or 3"
                        " dimensions are currently supported");

    }
    free(dims);
    CNDA_THREAD_SYNC;
    cudaError_t err = cudaGetLastError();
    if (cudaSuccess != err) {
        PyErr_Format(PyExc_RuntimeError,
                     "Cuda error: %s: %s.\n",
                     "CudaNdarray_TakeFrom",
                     cudaGetErrorString(err));
        Py_DECREF(indices);
        Py_DECREF(out);
        return NULL;
    }

    int index_err = check_err_var();
    Py_DECREF(indices);
    if (index_err != 0) {
        Py_DECREF(out);
        return NULL;
    }

    if (verbose) printf("TAKE SUCCEDED\n");
    return (PyObject *)out;
}


PyObject * CudaNdarray_SetStride(CudaNdarray * self, PyObject *args)
{
    int pos, stride;
    if (! PyArg_ParseTuple(args, "ii", &pos, &stride))
        return NULL;
    if ((pos < 0) || (pos >= self->nd))
    {
        PyErr_Format(PyExc_ValueError, "position argument out of legal range [0, %i)", self->nd);
        return NULL;
    }
    CudaNdarray_set_stride(self, pos, stride);
    if (cnda_copy_structure_to_device(self))
    {
        return NULL;
    }
    Py_INCREF(Py_None);
    return Py_None;
}
PyObject * CudaNdarray_SetShapeI(CudaNdarray * self, PyObject *args)
{
    int pos, dim;
    if (! PyArg_ParseTuple(args, "ii", &pos, &dim))
        return NULL;
    if ((pos < 0) || (pos >= self->nd))
    {
        PyErr_Format(PyExc_ValueError, "position argument out of legal range [0, %i)", self->nd);
        return NULL;
    }
    CudaNdarray_set_dim(self, pos, dim);
    if (cnda_copy_structure_to_device(self))
    {
        return NULL;
    }
    Py_INCREF(Py_None);
    return Py_None;
}

static PyObject *
CudaNdarray_exp(CudaNdarray* self)
{
    CudaNdarray * rval = (CudaNdarray *)CudaNdarray_New();
    if ((NULL == rval) || CudaNdarray_alloc_contiguous(rval, self->nd, CudaNdarray_HOST_DIMS(self)))
    {
        Py_XDECREF(rval);
        return NULL;
    }
    unsigned int size = 1;
    for (int i = 0; i < self->nd; i++)
    {
        size *= (unsigned int) CudaNdarray_HOST_DIMS(self)[i];
    }
    unsigned int threads_per_block = std::min(size, (unsigned int)NUM_VECTOR_OP_THREADS_PER_BLOCK);
    unsigned int n_blocks = std::min(ceil_intdiv(size,threads_per_block), (unsigned int)NUM_VECTOR_OP_BLOCKS);
    k_elemwise_unary_rowmajor_exp<<<n_blocks,threads_per_block>>>(size, self->nd, CudaNdarray_DEV_DIMS(self),
            CudaNdarray_DEV_DATA(self), CudaNdarray_DEV_STRIDES(self),
            CudaNdarray_DEV_DATA(rval), CudaNdarray_DEV_STRIDES(rval));

    //TODO: don't do this right away, do it when we need the result
    CNDA_THREAD_SYNC;
    cudaError_t err = cudaGetLastError();
    if( cudaSuccess != err)
    {
        Py_DECREF(rval);
        PyErr_Format(PyExc_RuntimeError, "Cuda error: %s: %s.\n", "kExp", cudaGetErrorString(err));
        return NULL;
    }

    return (PyObject*)rval;
}

static PyMethodDef CudaNdarray_methods[] =
{
    {"__array__",
        (PyCFunction)CudaNdarray_CreateArrayObj, METH_VARARGS,
        "Copy from the device to a numpy ndarray"},
    {"__copy__",
        (PyCFunction)CudaNdarray_View, METH_NOARGS,
        "Create a shallow copy of this object. used by module copy"},
    {"__deepcopy__",
        (PyCFunction)CudaNdarray_DeepCopy, METH_O,
        "Create a copy of this object"},
    {"zeros",
        (PyCFunction)CudaNdarray_Zeros, METH_STATIC | METH_O,
        "Create a new CudaNdarray with specified shape, filled with zeros."},
    {"copy",
        (PyCFunction)CudaNdarray_Copy, METH_NOARGS,
        "Create a copy of this object"},
    {"is_c_contiguous",
        (PyCFunction)CudaNdarray_IS_C_Contiguous, METH_NOARGS,
        "Return True is the object is c contiguous. False otherwise."},
    {"reduce_sum",
        (PyCFunction)CudaNdarray_ReduceSum, METH_O,
        "Reduce over the given dimensions by summation"},
    {"exp",
        (PyCFunction)CudaNdarray_exp, METH_NOARGS,
        "Return the exponential of all elements"},
    {"reshape",
        (PyCFunction)CudaNdarray_Reshape, METH_O,
        "Return a reshaped view (or copy) of this ndarray\n\
            The required argument is a tuple of integers specifying the shape of the new ndarray."},
    {"view",
        (PyCFunction)CudaNdarray_View, METH_NOARGS,
        "Return an alias of this ndarray"},
    {"_set_stride",
        (PyCFunction)CudaNdarray_SetStride, METH_VARARGS,
        "For integer arguments (i, s), set the 'i'th stride to 's'"},
    {"take",
        (PyCFunction)CudaNdarray_TakeFrom, METH_VARARGS,
        "Equivalent of numpy.take"},
    {"_set_shape_i",
        (PyCFunction)CudaNdarray_SetShapeI, METH_VARARGS,
        "For integer arguments (i, s), set the 'i'th shape to 's'"},
    {NULL, NULL, NULL, NULL}  /* Sentinel */
};


////////////////////
// Number protocol
////////////////////

__global__ void kAdd_contiguous(float* a, float* b, float* dest, unsigned int numEls) {
    const unsigned int idx = blockIdx.x * blockDim.x + threadIdx.x;
    const unsigned int numThreads = blockDim.x * gridDim.x;

    for (unsigned int i = idx; i < numEls; i += numThreads) {
        dest[i] = a[i] + b[i];
    }
}

// Will be called by __add__ in Python
static PyObject *
CudaNdarray_add(PyObject* py_self, PyObject * py_other)
{
    if (! CudaNdarray_Check(py_self)) {
        PyErr_SetString(PyExc_TypeError, "need a CudaNdarray on left");
        return NULL;
    }
    if (! CudaNdarray_Check(py_other)) {
        PyErr_SetString(PyExc_TypeError, "need a CudaNdarray on right");
        return NULL;
    }
    CudaNdarray * self = (CudaNdarray *)py_self;
    CudaNdarray * other = (CudaNdarray *)py_other;
    if(!CudaNdarray_is_c_contiguous(self) || !CudaNdarray_is_c_contiguous(other)){
        PyErr_SetString(PyExc_TypeError, "We have implementet only the c_contiguous version for now.");
        return NULL;
    }

    //standard elemwise size checks
    if (self->nd != other->nd)
    {
        PyErr_SetString(PyExc_TypeError, "CudaNdarray_add: need same number of dims");
        return NULL;
    }
    //standard elemwise dim checks
    unsigned int size = 1;
    for (int i = 0; i< self->nd; ++i)
    {
        if (CudaNdarray_HOST_DIMS(self)[i] != CudaNdarray_HOST_DIMS(other)[i])
        {
            PyErr_SetString(PyExc_TypeError, "need same dimensions");
            return NULL;
        }
        size *= (unsigned int) CudaNdarray_HOST_DIMS(self)[i];
    }
    CudaNdarray * rval = (CudaNdarray *)CudaNdarray_New();
    if (!rval || CudaNdarray_alloc_contiguous(rval, self->nd, CudaNdarray_HOST_DIMS(self)))
    {
        Py_XDECREF(rval);
        return NULL;
    }

    if(CudaNdarray_SIZE((CudaNdarray *)py_self)==0 && CudaNdarray_SIZE((CudaNdarray *)py_other)==0){
      return (PyObject *) rval;
    }

    int threads_per_block = std::min(size, (unsigned int)NUM_VECTOR_OP_THREADS_PER_BLOCK);
    int n_blocks = std::min(ceil_intdiv(size,(unsigned int)threads_per_block), (unsigned int)NUM_VECTOR_OP_BLOCKS);
    kAdd_contiguous<<<n_blocks,threads_per_block>>>(
            self->devdata, other->devdata, rval->devdata, size);
    CNDA_THREAD_SYNC;
    cudaError_t err = cudaGetLastError();
    if( cudaSuccess != err)
    {
        PyErr_Format(PyExc_RuntimeError, "Cuda error: %s: %s.\n", "kAdd", cudaGetErrorString(err));
        Py_DECREF(rval);
        return NULL;
    }
    return (PyObject *) rval;
}

template <int operator_num>
__global__ void k_ielem_3(const int d0, const int d1, const int d2,
        float* a, const int sA0, const int sA1, const int sA2,
        const float* b, const int sB0, const int sB1, const int sB2){
    for (int i0 = blockIdx.x; i0 < d0; i0 += gridDim.x){
        for (int i1 = blockIdx.y; i1 < d1; i1 += gridDim.y){
            for (int i2 = threadIdx.x; i2 < d2; i2 += blockDim.x){
                switch (operator_num)
                {
                  case IADD:
                    a[i0*sA0 + i1*sA1 + i2*sA2] += b[i0*sB0 + i1*sB1 + i2*sB2];
                    break;
                  case IDIV:
                    a[i0*sA0 + i1*sA1 + i2*sA2] /= b[i0*sB0 + i1*sB1 + i2*sB2];
                    break;
                  case CPY:
                    a[i0*sA0 + i1*sA1 + i2*sA2] = b[i0*sB0 + i1*sB1 + i2*sB2];
                    break;
                }
            }
        }
    }
}

template <int operator_num>
__global__ void k_ielem_4(const int d0, const int d1, const int d2, const int d3,
                         float* a, const int sA0, const int sA1,
                         const int sA2, const int sA3,
                         const float* b, const int sB0, const int sB1,
                         const int sB2, const int sB3){
    for (int i0 = blockIdx.x; i0 < d0; i0 += gridDim.x){
        for (int i1 = blockIdx.y; i1 < d1; i1 += gridDim.y){
            for (int i2 = threadIdx.x; i2 < d2; i2 += blockDim.x){
                for (int i3 = threadIdx.y; i3 < d3; i3 += blockDim.y){
                    switch (operator_num) {
                        case IADD:
                            a[i0*sA0 + i1*sA1 + i2*sA2 + i3*sA3]
                            += b[i0*sB0 + i1*sB1 + i2*sB2 + i3*sB3];
                            break;
                        case IDIV:
                            a[i0*sA0 + i1*sA1 + i2*sA2 + i3*sA3]
                            /= b[i0*sB0 + i1*sB1 + i2*sB2 + i3*sB3];
                            break;
                        case CPY:
                            a[i0*sA0 + i1*sA1 + i2*sA2 + i3*sA3]
                            = b[i0*sB0 + i1*sB1 + i2*sB2 + i3*sB3];
                            break;
                    }
                }
            }
        }
    }
}

template <int operator_num>
__global__ void k_ielem_6(const int d0, const int d1,
                          const int d2, const int d3,
                          const int d4, const int d5,
                          float* a, const int sA0, const int sA1,
                          const int sA2, const int sA3,
                          const int sA4, const int sA5,
                          const float* b, const int sB0, const int sB1,
                          const int sB2, const int sB3,
                          const int sB4, const int sB5
                          ){
    for (int i0 = blockIdx.x; i0 < d0; i0 += gridDim.x){
        for (int i1 = blockIdx.y; i1 < d1; i1 += gridDim.y){
            for (int i2 = blockIdx.z; i2 < d2; i2 += gridDim.z){
                for (int i3 = threadIdx.x; i3 < d3; i3 += blockDim.x){
                    for (int i4 = threadIdx.y; i4 < d4; i4 += blockDim.y){
                        for (int i5 = threadIdx.z; i5 < d5; i5 += blockDim.z){
                            switch (operator_num) {
                            case IADD:
                                a[i0*sA0 + i1*sA1 + i2*sA2 + i3*sA3 + i4*sA4 + i5*sA5]
                                    += b[i0*sB0 + i1*sB1 + i2*sB2 + i3*sB3 + i4*sB4 + i5*sB5];
                                break;
                            case IDIV:
                                a[i0*sA0 + i1*sA1 + i2*sA2 + i3*sA3 + i4*sA4 + i5*sA5]
                                    /= b[i0*sB0 + i1*sB1 + i2*sB2 + i3*sB3 + i4*sB4 + i5*sB5];
                                break;
                            case CPY:
                                a[i0*sA0 + i1*sA1 + i2*sA2 + i3*sA3 + i4*sA4 + i5*sA5]
                                    = b[i0*sB0 + i1*sB1 + i2*sB2 + i3*sB3 + i4*sB4 + i5*sB5];
                                break;
                            }
                        }
                    }
                }
            }
        }
    }
}

/*
CudaNdarray_inplace_elemwise
Compute elemwise, working inplace on A.
Currently implemented A / B, A + B and A = B
(the last is not tested and not used!)

py_self - the CudaNdarray that we'll modify (A)
py_other - the other argument (B)
fct_nb - which operation to perform (operator_t)

Returns 0 on success.
Returns -1 on failure, and sets Python exception.

*/
int
CudaNdarray_inplace_elemwise(PyObject* py_self, PyObject * py_other, operator_t fct_nb)
{
    int verbose = 0;
    void (*k3)(const int, const int, const int,
                    float*, const int, const int, const int,
                    const float*, const int, const int, const int);
    void (*k4)(const int, const int, const int, const int,
                    float*, const int, const int,
                    const int, const int,
                    const float*, const int, const int,
                    const int, const int);
    void (*k6)(const int, const int,
               const int, const int,
               const int, const int,
               float*, const int, const int,
               const int, const int,
               const int, const int,
               const float*, const int, const int,
               const int, const int,
               const int, const int);
    switch (fct_nb)
    {
        case IADD:
            k3 = k_ielem_3<IADD>;
            k4 = k_ielem_4<IADD>;
            k6 = k_ielem_6<IADD>;
            break;
        case IDIV:
            k3 = k_ielem_3<IDIV>;
            k4 = k_ielem_4<IDIV>;
            k6 = k_ielem_6<IDIV>;
            break;
        case CPY:
            k3 = k_ielem_3<CPY>;
            k4 = k_ielem_4<CPY>;
            k6 = k_ielem_6<CPY>;
            break;
        default:
            assert (0);
            PyErr_Format(
                PyExc_TypeError,
                "CudaNdarray_inplace_elemwise invalid fct_nb (%i).",
                (int)fct_nb);
            return -1;
    }
    if (!CudaNdarray_Check(py_self)) {
        PyErr_SetString(
            PyExc_TypeError,
            "CudaNdarray_inplace_elemwise need a CudaNdarray on left");
        return -1;
    }
    CudaNdarray * new_other = NULL;
    if (!CudaNdarray_Check(py_other)) {
        new_other = (CudaNdarray*) CudaNdarray_New();
        if(!new_other)
        {
            return -1;
        }
        if(CudaNdarray_CopyFromArray(new_other, (PyArrayObject *) py_other))
        {
            Py_XDECREF(new_other);
            return -1;
        }
        py_other = (PyObject *) new_other;
    }

    CudaNdarray * self = (CudaNdarray *)py_self;
    CudaNdarray * other = (CudaNdarray *)py_other;

    if (verbose)
    {
        fprintf(stderr,
            "INPLACE ADD/DIV for self->nd=%d other->nd=%d\n",
            self->nd, other->nd);
    }

    //standard elemwise nb dim checks
    if (self->nd < other->nd)
    {
        PyErr_Format(
            PyExc_TypeError,
            "CudaNdarray_inplace_elemwise: The destination need more or the"
            " same number of dimensions then the source. Got %d and %d.",
            self->nd, other->nd);
        Py_XDECREF(new_other);
        return -1;
    }

    //broadcast to the same number of dimensions.
    int* other_dims = (int*) alloca(self->nd * sizeof(int));
    int* other_strides = (int*) alloca(self->nd * sizeof(int));
    int added_dims = self->nd - other->nd;
    // Add the added broadcasted dimensions
    for (int i = 0; i< added_dims; ++i)
    {
        other_dims[i] = 1;
        other_strides[i] = 0;
    }
    // Copy the existing dimensions
    for (int i = 0; i< other->nd; ++i)
    {
        other_dims[i+added_dims] = CudaNdarray_HOST_DIMS(other)[i];
        other_strides[i+added_dims] = CudaNdarray_HOST_STRIDES(other)[i];
    }

    //standard elemwise dim checks
    unsigned int size = 1;
    for (int i = 0; i< self->nd; ++i)
    {
        if ((CudaNdarray_HOST_DIMS(self)[i] != other_dims[i])
            && (other_dims[i] != 1))
        {
            PyErr_SetString(
                PyExc_ValueError,
                "CudaNdarray_inplace_elemwise need same dimensions (or broadcastable dimension)");
            Py_XDECREF(new_other);
            return -1;
        }
        // if we're broadcasting other, then make sure it has stride 0
        assert ((CudaNdarray_HOST_DIMS(self)[i] == other_dims[i])
            || (other_strides[i] == 0));
        size *= (unsigned int) CudaNdarray_HOST_DIMS(self)[i];
    }

    if (size==0)
    {
        int other_size = CudaNdarray_SIZE((CudaNdarray *)py_other);
        if (!(other_size == 0 || other_size == 1))
        {
            PyErr_SetString(
                PyExc_ValueError,
                "CudaNdarray_inplace_elemwise cannot work inplace on"
                " un-initialized array when the new value have more than"
                " 0 or 1 broadcastable dimensions");
            Py_XDECREF(new_other);
            return 0;
        }
        Py_XDECREF(new_other);
        return 0;
    }

    switch(self->nd)
    {
        case 0:
            {
                dim3 n_blocks(1, 1, 1);
                dim3 n_threads(1);
                k3<<<n_blocks, n_threads>>>(
                        1, //d0
                        1, //d1
                        1, //d2
                        CudaNdarray_DEV_DATA(self),
                        1, //strides
                        1,
                        1,
                        CudaNdarray_DEV_DATA(other),
                        1, //strides
                        1,
                        1);
                CNDA_THREAD_SYNC;
                cudaError_t err = cudaGetLastError();
                if (cudaSuccess != err)
                {
                    PyErr_Format(
                        PyExc_RuntimeError,
                        "CudaNdarray_inplace_elemwise case0: Cuda error: %s: %s.\n",
                        "k3",
                        cudaGetErrorString(err));
                    Py_XDECREF(new_other);
                    return -1;
                }
            }
            break;
        case 1:
            {
                dim3 n_blocks(1, 1, 1);
                dim3 n_threads(
                        std::min(
                            CudaNdarray_HOST_DIMS(self)[0],
                            NUM_VECTOR_OP_THREADS_PER_BLOCK));
                k3<<<n_blocks, n_threads>>>(
                        1, //dimensions
                        1,
                        CudaNdarray_HOST_DIMS(self)[0],
                        CudaNdarray_DEV_DATA(self),
                        1, //strides
                        1,
                        CudaNdarray_HOST_STRIDES(self)[0],
                        CudaNdarray_DEV_DATA(other),
                        1, //strides
                        1,
                        other_strides[0]);
                CNDA_THREAD_SYNC;
                cudaError_t err = cudaGetLastError();
                if (cudaSuccess != err)
                {
                    PyErr_Format(
                        PyExc_RuntimeError,
                        "CudaNdarray_inplace_elemwise case1: Cuda error: %s: %s.\n",
                        "k3",
                        cudaGetErrorString(err));
                    Py_XDECREF(new_other);
                    return -1;
                }
            }
            break;
        case 2:
            {
                //TODO:  if both self and other are f-contiguous
                //       Then flip the block and thread dimensions
                //       to make contiguous reads & writes
                dim3 n_blocks(1,
                        std::min(
                            CudaNdarray_HOST_DIMS(self)[0],
                            NUM_VECTOR_OP_BLOCKS));
                dim3 n_threads(
                        std::min(
                            CudaNdarray_HOST_DIMS(self)[1],
                            NUM_VECTOR_OP_THREADS_PER_BLOCK));
                k3<<<n_blocks, n_threads>>>(1,
                        CudaNdarray_HOST_DIMS(self)[0],
                        CudaNdarray_HOST_DIMS(self)[1],
                        CudaNdarray_DEV_DATA(self),
                        1,
                        CudaNdarray_HOST_STRIDES(self)[0],
                        CudaNdarray_HOST_STRIDES(self)[1],
                        CudaNdarray_DEV_DATA(other),
                        1,
                        other_strides[0],
                        other_strides[1]);
                CNDA_THREAD_SYNC;
                cudaError_t err = cudaGetLastError();
                if (cudaSuccess != err)
                {
                    PyErr_Format(
                        PyExc_RuntimeError,
                        "CudaNdarray_inplace_elemwise case2: Cuda error: %s: %s.\n",
                        "k3",
                        cudaGetErrorString(err));
                    Py_XDECREF(new_other);
                    return -1;
                }
            }
            break;
        case 3:
            {
                //TODO:  Dimshuffle so that at least one of the arrays
                //       has a contiguous dimension on the thread idx.
                dim3 n_blocks(
                        std::min(
                            CudaNdarray_HOST_DIMS(self)[0],
                            NUM_VECTOR_OP_BLOCKS),
                        CudaNdarray_HOST_DIMS(self)[1]);
                while (n_blocks.x * n_blocks.y > NUM_VECTOR_OP_BLOCKS)
                    n_blocks.y /= 2;
                dim3 n_threads(
                        std::min(
                            CudaNdarray_HOST_DIMS(self)[2],
                            NUM_VECTOR_OP_THREADS_PER_BLOCK));
                k3<<<n_blocks, n_threads>>>(
                        CudaNdarray_HOST_DIMS(self)[0],
                        CudaNdarray_HOST_DIMS(self)[1],
                        CudaNdarray_HOST_DIMS(self)[2],
                        CudaNdarray_DEV_DATA(self),
                        CudaNdarray_HOST_STRIDES(self)[0],
                        CudaNdarray_HOST_STRIDES(self)[1],
                        CudaNdarray_HOST_STRIDES(self)[2],
                        CudaNdarray_DEV_DATA(other),
                        other_strides[0],
                        other_strides[1],
                        other_strides[2]);
                CNDA_THREAD_SYNC;
                cudaError_t err = cudaGetLastError();
                if (cudaSuccess != err)
                {
                    PyErr_Format(
                        PyExc_RuntimeError,
                        "CudaNdarray_inplace_elemwise case3: Cuda error: %s: %s.\n",
                        "k3",
                        cudaGetErrorString(err));
                    Py_XDECREF(new_other);
                    return -1;
                }
            }
            break;
        case 4:
            {
                dim3 n_blocks(
                        std::min(
                            CudaNdarray_HOST_DIMS(self)[0],
                            NUM_VECTOR_OP_BLOCKS),
                        CudaNdarray_HOST_DIMS(self)[1]
                        );
                while (n_blocks.x * n_blocks.y > NUM_VECTOR_OP_BLOCKS)
                    n_blocks.y /= 2;
                dim3 n_threads(
                        std::min(
                            CudaNdarray_HOST_DIMS(self)[2],
                            NUM_VECTOR_OP_THREADS_PER_BLOCK)
                    //TODO: DON"T YOU NEED OT PUT DIMS[3] in here???
                            );
                k4<<<n_blocks, n_threads>>>(
                        CudaNdarray_HOST_DIMS(self)[0],
                        CudaNdarray_HOST_DIMS(self)[1],
                        CudaNdarray_HOST_DIMS(self)[2],
                        CudaNdarray_HOST_DIMS(self)[3],
                        CudaNdarray_DEV_DATA(self),
                        CudaNdarray_HOST_STRIDES(self)[0],
                        CudaNdarray_HOST_STRIDES(self)[1],
                        CudaNdarray_HOST_STRIDES(self)[2],
                        CudaNdarray_HOST_STRIDES(self)[3],
                        CudaNdarray_DEV_DATA(other),
                        other_strides[0],
                        other_strides[1],
                        other_strides[2],
                        other_strides[3]);
                CNDA_THREAD_SYNC;
                cudaError_t err = cudaGetLastError();
                if (cudaSuccess != err)
                {
                    PyErr_Format(
                        PyExc_RuntimeError,
                        "CudaNdarray_inplace_elemwise case4: Cuda error: %s: %s.\n",
                        "k4",
                        cudaGetErrorString(err));
                    Py_XDECREF(new_other);
                    return -1;
                }
            }
            break;
        case 5:
            {
                dim3 n_blocks(
                        std::min(
                            CudaNdarray_HOST_DIMS(self)[1],
                            NUM_VECTOR_OP_BLOCKS),
                        CudaNdarray_HOST_DIMS(self)[2]);
                while (n_blocks.x * n_blocks.y > NUM_VECTOR_OP_BLOCKS)
                    n_blocks.y /= 2;
                dim3 n_threads(
                        std::min(
                            CudaNdarray_HOST_DIMS(self)[3],
                            NUM_VECTOR_OP_THREADS_PER_BLOCK)
                    //TODO: DON"T YOU NEED OT PUT DIMS[3] in here???
                    );
                for (int i = 0; i < CudaNdarray_HOST_DIMS(self)[0]; ++i)
                {
                     k4<<<n_blocks, n_threads>>>(
                            CudaNdarray_HOST_DIMS(self)[1],
                            CudaNdarray_HOST_DIMS(self)[2],
                            CudaNdarray_HOST_DIMS(self)[3],
                            CudaNdarray_HOST_DIMS(self)[4],
                            CudaNdarray_DEV_DATA(self) + i * CudaNdarray_HOST_STRIDES(self)[0],
                            CudaNdarray_HOST_STRIDES(self)[1],
                            CudaNdarray_HOST_STRIDES(self)[2],
                            CudaNdarray_HOST_STRIDES(self)[3],
                            CudaNdarray_HOST_STRIDES(self)[4],
                            CudaNdarray_DEV_DATA(other) + i * other_strides[0],
                            other_strides[1],
                            other_strides[2],
                            other_strides[3],
                            other_strides[4]);
                    CNDA_THREAD_SYNC;
                    cudaError_t err = cudaGetLastError();
                    if( cudaSuccess != err)
                    {
                        PyErr_Format(
                            PyExc_RuntimeError,
                            "CudaNdarray_inplace_elemwise case5: Cuda error: %s: %s. n_block=(%ld,%ld) n_threads=%ld\n",
                            "k5 with loop over k4",
                            cudaGetErrorString(err),
                            (long) n_blocks.x, (long) n_blocks.y, (long) n_threads.x);
                        Py_XDECREF(new_other);
                        return -1;
                    }
                }
            }
            break;
        case 6:
            {
                dim3 n_blocks(
                        std::min(
                            CudaNdarray_HOST_DIMS(self)[0],
                            NUM_VECTOR_OP_BLOCKS),
                        CudaNdarray_HOST_DIMS(self)[1],
                        CudaNdarray_HOST_DIMS(self)[2]
                        );
                while (n_blocks.x * n_blocks.y > NUM_VECTOR_OP_BLOCKS)
                    n_blocks.y /= 2;
                // GTX285(compute capabilities 1.3) don't support n_blocks.z > 1
                // (compute capabilities 2.0) support 65535 for n_blocks.z
                //while (n_blocks.x * n_blocks.y * n_blocks.z > NUM_VECTOR_OP_BLOCKS)
                //    n_blocks.z /= 2;
                n_blocks.z = 1;
                dim3 n_threads(
                        std::min(
                            CudaNdarray_HOST_DIMS(self)[3],
                            NUM_VECTOR_OP_THREADS_PER_BLOCK)
                    //TODO: DON'T YOU NEED TO PUT DIMS[4] in here???
                    //TODO: DON'T YOU NEED TO PUT DIMS[5] in here???
                            );
                k6<<<n_blocks, n_threads>>>(
                        CudaNdarray_HOST_DIMS(self)[0],
                        CudaNdarray_HOST_DIMS(self)[1],
                        CudaNdarray_HOST_DIMS(self)[2],
                        CudaNdarray_HOST_DIMS(self)[3],
                        CudaNdarray_HOST_DIMS(self)[4],
                        CudaNdarray_HOST_DIMS(self)[5],
                        CudaNdarray_DEV_DATA(self),
                        CudaNdarray_HOST_STRIDES(self)[0],
                        CudaNdarray_HOST_STRIDES(self)[1],
                        CudaNdarray_HOST_STRIDES(self)[2],
                        CudaNdarray_HOST_STRIDES(self)[3],
                        CudaNdarray_HOST_STRIDES(self)[4],
                        CudaNdarray_HOST_STRIDES(self)[5],
                        CudaNdarray_DEV_DATA(other),
                        other_strides[0],
                        other_strides[1],
                        other_strides[2],
                        other_strides[3],
                        other_strides[4],
                        other_strides[5]);
                CNDA_THREAD_SYNC;
                cudaError_t err = cudaGetLastError();
                if (cudaSuccess != err)
                {
                    PyErr_Format(
                        PyExc_RuntimeError,
                        "CudaNdarray_inplace_elemwise case6: Cuda error: %s: %s. n_blocks=(%ld, %ld, %ld) n_threads=(%ld)\n",
                        "k6",
                        cudaGetErrorString(err),
                        (long) n_blocks.x, (long) n_blocks.y, (long) n_blocks.z,
                        (long) n_threads.x);
                    Py_XDECREF(new_other);
                    return -1;
                }
            }
            break;
        default:
        {
            PyErr_Format(
                PyExc_NotImplementedError,
                "inplace_elemwise w nd=%i\n",
                self->nd);
            Py_XDECREF(new_other);
            return -1;
        }
    }
    if (verbose)
        fprintf(stderr, "INPLACE ADD/DIV end\n");
    Py_XDECREF(new_other);
    return 0;
}

/*
 * We need this inplace Add to support IncSubTensor
 * It returns py_self on success with an additional reference. Else NULL.
 */
// Will be called by __iadd__ in Python
PyObject *
CudaNdarray_inplace_add(PyObject* py_self, PyObject * py_other)
{
    if (CudaNdarray_inplace_elemwise(py_self, py_other, IADD))
    {
        return NULL;
    }
    Py_INCREF(py_self);
    return py_self;
}

/*
 * We need this inplace div for cuda/tests/test_basic_ops.py:test_shared_options
 * It returns py_self on success with an additional reference. Else NULL.
 */
// Will be called by __idiv__ in Python
static PyObject *
CudaNdarray_inplace_div(PyObject* py_self, PyObject * py_other)
{
    if (CudaNdarray_inplace_elemwise(py_self, py_other, IDIV))
    {
        return NULL;
    }
    Py_INCREF(py_self);
    return py_self;
}

// The PyNumberMethods struct layout changed in a non-trivial way from 2 to 3.
#if PY_MAJOR_VERSION == 3
static PyNumberMethods CudaNdarrayNumberMethods =
{
    (binaryfunc)CudaNdarray_add,  //binaryfunc nb_add;  __add__
    0,  //binaryfunc nb_subtract;
    0,  //binaryfunc nb_multiply;
    0,  //binaryfunc nb_remainder;
    0,  //binaryfunc nb_divmod;
    0,  //ternaryfunc nb_power;
    0,  //unaryfunc nb_negative;
    0,  //unaryfunc nb_positive;
    0,  //unaryfunc nb_absolute;
    0,  //inquiry nb_bool;
    0,  //unaryfunc nb_invert;
    0,  //binaryfunc nb_lshift;
    0,  //binaryfunc nb_rshift;
    0,  //binaryfunc nb_and;
    0,  //binaryfunc nb_xor;
    0,  //binaryfunc nb_or;
    0,  //unaryfunc nb_int;
    0,  //void *nb_reserved;
    0,  //unaryfunc nb_float;

    (binaryfunc)CudaNdarray_inplace_add,  //binaryfunc nb_inplace_add;  __iadd__
    0,  //binaryfunc nb_inplace_subtract;
    0,  //binaryfunc nb_inplace_multiply;
    0,  //binaryfunc nb_inplace_remainder;
    0,  //ternaryfunc nb_inplace_power;
    0,  //binaryfunc nb_inplace_lshift;
    0,  //binaryfunc nb_inplace_rshift;
    0,  //binaryfunc nb_inplace_and;
    0,  //binaryfunc nb_inplace_xor;
    0,  //binaryfunc nb_inplace_or;

    0,  //binaryfunc nb_floor_divide;
    0,  //binaryfunc nb_true_divide;
    0,  //binaryfunc nb_inplace_floor_divide;
    (binaryfunc)CudaNdarray_inplace_div,  //binaryfunc nb_inplace_true_divide;        __idiv__

    0,  //unaryfunc nb_index
};
#else
static PyNumberMethods CudaNdarrayNumberMethods =
{
    (binaryfunc)CudaNdarray_add,  //binaryfunc nb_add;  __add__
    0,  //binaryfunc nb_subtract;      __sub__
    0,  //binaryfunc nb_multiply;      __mul__
    0,  //binaryfunc nb_divide;        __div__
    0,  //binaryfunc nb_remainder;     __mod__
    0,  //binaryfunc nb_divmod;        __divmod__
    0,  //ternaryfunc nb_power;        __pow__
    0,  //unaryfunc nb_negative;       __neg__
    0,  //unaryfunc nb_positive;       __pos__
    0,  //unaryfunc nb_absolute;       __abs__
    0,  //inquiry nb_nonzero;          __nonzero__     /* Used by PyObject_IsTrue */
    0,  //unaryfunc nb_invert;         __invert__
    0,  //binaryfunc nb_lshift;        __lshift__
    0,  //binaryfunc nb_rshift;        __rshift__
    0,  //binaryfunc nb_and;           __and__
    0,  //binaryfunc nb_xor;           __xor__
    0,  //binaryfunc nb_or;            __or__
    0,  //coercion nb_coerce;          __coerce__     /* Used by the coerce() function */
    0,  //unaryfunc nb_int;            __int__
    0,  //unaryfunc nb_long;           __long__
    0,  //unaryfunc nb_float;          __float__
    0,  //unaryfunc nb_oct;            __oct__
    0,  //unaryfunc nb_hex;            __hex__

    /* Added in release 2.0 */
    (binaryfunc)CudaNdarray_inplace_add,  //binaryfunc nb_inplace_add;  __iadd__
    0,  //binaryfunc nb_inplace_subtract;      __isub__
    0,  //binaryfunc nb_inplace_multiply;      __imul__
    (binaryfunc)CudaNdarray_inplace_div,  //binaryfunc nb_inplace_divide;        __idiv__
    0,  //binaryfunc nb_inplace_remainder;     __imod__
    0,  //ternaryfunc nb_inplace_power;        __ipow__
    0,  //binaryfunc nb_inplace_lshift;        __ilshift__
    0,  //binaryfunc nb_inplace_rshift;        __irshift__
    0,  //binaryfunc nb_inplace_and;           __iand__
    0,  //binaryfunc nb_inplace_xor;           __ixor__
    0,  //binaryfunc nb_inplace_or;            __ior__

    /* Added in release 2.2 */
    0,  //binaryfunc nb_floor_divide;          __floordiv__
    0,  //binaryfunc nb_true_divide;           __truediv__
    0,  //binaryfunc nb_inplace_floor_divide;  __ifloordiv__
    0,  //binaryfunc nb_inplace_true_divide;   __itruediv__

#if PY_MINOR_VERSION > 4
    /* Added in release 2.5 */
    0  //unaryfunc nb_index;  __index__
#endif
};
#endif


/////////////////////
// Mapping protocol
/////////////////////

// Will by called by __len__ in Python
static Py_ssize_t
CudaNdarray_len(PyObject * py_self)
{
    CudaNdarray * self = (CudaNdarray*) py_self;
    if (self->nd <= 0)
    {
        return (Py_ssize_t) 0;
    }
    else
    {
        return (Py_ssize_t) CudaNdarray_HOST_DIMS(self)[0];
    }
}

// Will by called by __getitem__ in Python
PyObject *
CudaNdarray_Subscript(PyObject * py_self, PyObject * key)
{
    int verbose = 0;
    if (verbose) fprintf(stderr, "Subscript .... \n");
    CudaNdarray * self = (CudaNdarray*) py_self;
    PyObject * py_rval = NULL;
    CudaNdarray * rval = NULL;
    PyObject * intobj = NULL;

    //PyObject_Print(key, stderr, 0);

    if (key == Py_Ellipsis)
    {
        Py_INCREF(py_self);
        return py_self;
    }
    if ((intobj=PyNumber_Int(key))) //INDEXING BY INTEGER
    //else if (PyInt_Check(key)) //INDEXING BY INTEGER
    {
        int d_idx = PyInt_AsLong(intobj);
        Py_DECREF(intobj); intobj=NULL;
        //int d_idx = PyInt_AsLong(key);
        if (self->nd == 0)
        {
            PyErr_SetString(PyExc_IndexError, "0-d arrays can't be indexed");
            return NULL;
        }
        int d_dim = CudaNdarray_HOST_DIMS(self)[0];
        int offset = 0;

        if ((d_idx >= 0) && (d_idx < d_dim))
        {
            //normal indexing
            offset += d_idx * CudaNdarray_HOST_STRIDES(self)[0];
        }
        else if ((d_idx < 0) && (d_idx >= -d_dim))
        {
            //end-based indexing
            // d_idx is negative
            offset += (d_dim + d_idx) * CudaNdarray_HOST_STRIDES(self)[0];
        }
        else
        {
            PyErr_Format(PyExc_IndexError,
                         "index out of bounds. Asked %d, but size of %d",
                         d_idx, d_dim);
            return NULL;
        }

        //allocate our subtensor view
        py_rval = CudaNdarray_new_nd(self->nd - 1);
        rval = (CudaNdarray*) py_rval;
        if (!rval) return NULL;
        assert (0 == rval->data_allocated);

        //initialize the view's data pointer to our own.
        if (CudaNdarray_set_device_data(rval, CudaNdarray_DEV_DATA(self) + offset, self))
        {
            Py_DECREF(rval);
            return NULL;
        }
        for (int d = 1; d < self->nd; ++d)
        {
            CudaNdarray_set_stride(rval, d-1, CudaNdarray_HOST_STRIDES(self)[d]);
            CudaNdarray_set_dim(rval, d-1, CudaNdarray_HOST_DIMS(self)[d]);
        }
    }
    else
    {
        PyErr_Clear();
    }
    if (PySlice_Check(key)) //INDEXING BY SLICE
    {
        if (verbose) fprintf(stderr, "by slice\n");
        if (self->nd == 0)
        {
            PyErr_SetString(PyExc_ValueError, "cannot slice a 0-d array");
            return NULL;
        }

        int d_dim = CudaNdarray_HOST_DIMS(self)[0];
        Py_ssize_t start, stop, step, slen;
        if (PySlice_GetIndicesEx(SLICE_CAST(key), d_dim, &start, &stop, &step, &slen))
        {
            if (verbose)
                fprintf(stderr, "PySlice_GetIndicesEx failed\n");
            return NULL;
        }
        if (verbose)
        {
            std::cerr << "start " << start << "\n";
            std::cerr << "stop " << stop << "\n";
            std::cerr << "step " << step << "\n";
            std::cerr << "slen " << slen << "\n";
        }

        //allocate our subtensor view
        py_rval = CudaNdarray_new_nd(self->nd);
        rval = (CudaNdarray*) py_rval;
        if (!rval) return NULL;
        assert (0 == rval->data_allocated);


        //initialize the view's data pointer to our own.
        if (CudaNdarray_set_device_data(rval,
                    CudaNdarray_DEV_DATA(self) + start * CudaNdarray_HOST_STRIDES(self)[0],
                    self))
        {
            Py_DECREF(rval);
            return NULL;
        }
        //initialize dimension 0 of rval
        CudaNdarray_set_stride(rval, 0,
                (slen == 1) ? 0 : step * CudaNdarray_HOST_STRIDES(self)[0]);
        CudaNdarray_set_dim(rval, 0, slen);
        if (verbose) std::cerr << "rval stride " << CudaNdarray_HOST_STRIDES(rval)[0] << "\n";
        // initialize dimensions > 0 of rval
        for (int d = 1; d < self->nd; ++d)
        {
            CudaNdarray_set_stride(rval, d, CudaNdarray_HOST_STRIDES(self)[d]);
            CudaNdarray_set_dim(rval, d, CudaNdarray_HOST_DIMS(self)[d]);
        }
    }
    if (PyTuple_Check(key)) //INDEXING BY TUPLE
    {
        if (verbose) fprintf(stderr, "by tuple\n");
        //elements of the tuple can be either integers or slices
        //the dimensionality of the view we will return is diminished for each slice in the tuple

        if (PyTuple_Size(key) > self->nd)
        {
            PyErr_SetString(PyExc_IndexError, "index error");
            return NULL;
        }

        //calculate the number of dimensions in the return value
        int rval_nd = self->nd;
        for (int d = 0; d < PyTuple_Size(key); ++d)
        {
            //On some paltform PyInt_Check(<type 'numpy.int64'>) return true, other it return false.
            //So we use PyArray_IsAnyScalar that should covert everything.
            rval_nd -= PyArray_IsAnyScalar(PyTuple_GetItem(key, d));
        }

        //allocate our subtensor view
        py_rval = CudaNdarray_new_nd(rval_nd);
        rval = (CudaNdarray*) py_rval;
        if (!rval) return NULL;
        assert (0 == rval->data_allocated);

        //initialize the view's data pointer to our own.
        if (CudaNdarray_set_device_data(rval, CudaNdarray_DEV_DATA(self), self))
        {
            Py_DECREF(rval);
            return NULL;
        }

        // rval_d will refer to the current dimension in the rval.
        // It will not be incremented for integer keys, but will be incremented for slice
        // keys
        int rval_d = 0;

        for (int d = 0; d < self->nd; ++d)
        {
            // keys can be shorter than self->nd.
            // when that happens, it means that the remaining dimensions are "full slices"
            if (d >=PyTuple_Size(key))
            {
                CudaNdarray_set_stride(rval, rval_d, CudaNdarray_HOST_STRIDES(self)[d]);
                CudaNdarray_set_dim(rval, rval_d, CudaNdarray_HOST_DIMS(self)[d]);
                ++rval_d;
            }
            else
            {
                PyObject * key_d = PyTuple_GetItem(key, d);

                if (PySlice_Check(key_d))
                {
                    Py_ssize_t start, stop, step, slen;
                    if (PySlice_GetIndicesEx(SLICE_CAST(key_d), CudaNdarray_HOST_DIMS(self)[d], &start, &stop, &step, &slen))
                    {
                        Py_DECREF(rval);
                        return NULL;
                    }
                    rval->devdata += start * CudaNdarray_HOST_STRIDES(self)[d];
                    CudaNdarray_set_stride(rval, rval_d,
                            (slen == 1) ? 0 : step * CudaNdarray_HOST_STRIDES(self)[d]);
                    CudaNdarray_set_dim(rval, rval_d, slen);
                    if (0)
                    {
                        std::cerr << "start " << start << "\n";
                        std::cerr << "stop " << stop << "\n";
                        std::cerr << "step " << step << "\n";
                        std::cerr << "slen " << slen << "\n";
                    }
                    ++rval_d;
                }
                else if ((intobj=PyNumber_Int(key_d)))
                {
                    assert(PyArray_IsAnyScalar(key_d));
                    int d_idx = PyInt_AsLong(intobj);
                    Py_DECREF(intobj);
                    intobj = NULL;
                    int d_dim = CudaNdarray_HOST_DIMS(self)[d];

                    if ((d_idx >= 0) && (d_idx < d_dim))
                    {
                        //normal indexing
                        rval->devdata += d_idx * CudaNdarray_HOST_STRIDES(self)[d];
                    }
                    else if ((d_idx < 0) && (d_idx >= -d_dim))
                    {
                        //end-based indexing
                        rval->devdata += (d_dim + d_idx) * CudaNdarray_HOST_STRIDES(self)[d];
                    }
                    else
                    {
                        PyErr_Format(PyExc_IndexError,
                                     "index out of bounds. Asked %d for dimensions %d, but size of %d",
                                     d_idx, d, d_dim);
                        Py_DECREF(rval);
                        return NULL;
                    }
                }
                else
                {
                    PyErr_Clear(); // clear the error set by PyNumber_Int
                    PyErr_SetString(PyExc_IndexError, "index must be either int or slice");
                    Py_DECREF(rval);
                    return NULL;
                }
            }
        }
    }
    if (py_rval)
    {
        if (verbose) fprint_CudaNdarray(stderr, self);
        if (verbose) fprint_CudaNdarray(stderr, rval);
    }
    else
    {
        PyErr_SetString(PyExc_NotImplementedError, "Unknown key type");
        return NULL;
    }
    return py_rval;
}

// Will by called by __setitem__ in Python
// See http://docs.python.org/dev/py3k/c-api/object.html#PyObject_SetItem
// Doesn't handle broadcasting, e.g. a[:] = 5
// Can only be assigned from a CudaNdarray on the right side
// Or a ndarray
// Or a python scalar with value 0 when the left side part is c contiguous.
static int
CudaNdarray_setitem(PyObject *o, PyObject  *key, PyObject  *value)
{
    int verbose = 0;
    if (verbose) fprintf(stderr, "CudaNdarray_setitem start\n");
    // We try to copy directly into this CudaNdarray from the ndarray
    CudaNdarray* rval = (CudaNdarray*)CudaNdarray_Subscript(o, key);
    CudaNdarray* new_value = NULL;

    if(!rval){
        // CudaNdarray_Subscript failed and set the error msg.
        Py_XDECREF(rval);
        return -1;
    }

    if(rval != (CudaNdarray*)o &&
                (rval->data_allocated ||
                 // The new array should have a base
                 !(((CudaNdarray*)rval)->base) ||
                 // If the original array has no base, the base of the new
                 // array should be the original one
                 (!((CudaNdarray*)o)->base && ((CudaNdarray*)rval)->base != o) ||
                 // Else, the two arrays should have the same base
                 (((CudaNdarray*)o)->base && ((CudaNdarray*)rval)->base != ((CudaNdarray*)o)->base)))
    {
        // This case shouldn't happen, based on what I see in Subscript
        // but just in case it happens sometime in the future

        PyErr_Format(PyExc_RuntimeError,
                     "__getitem__ must return a CudaNdarray that refers to"
                     " the original CudaNdarray, not a copy. rval.base=%p"
                     " o.base=%p o=%p",
                     (((CudaNdarray*)rval)->base), ((CudaNdarray*)o)->base, o);
        Py_DECREF(rval);
        return -1;
    }

    PyObject * intobj = NULL;
    if (CudaNdarray_Check(o)  && PyArray_Check(value)){
        if (verbose)
            fprintf(stderr,
                    "CudaNdarray_setitem dest is a CudaNdarray and"
                    " value is a ndarray\n");
        new_value = (CudaNdarray*) CudaNdarray_New();
        if(!new_value)
        {
            return -1;
        }
        if (CudaNdarray_CopyFromArray(new_value, (PyArrayObject *) value))
        {
            Py_XDECREF(new_value);
            Py_XDECREF(rval);
            return -1;
        }
        value = (PyObject *) new_value;
    }
    else if ((intobj=PyNumber_Int(value)))
    {
        if (verbose)
            fprintf(stderr,
                    "CudaNdarray_setitem dest and value is a python number\n");
        if(! CudaNdarray_is_c_contiguous(rval)){
            PyErr_SetString(PyExc_NotImplementedError,
                 "CudaNdarray.__setitem__: When the new value is a scalar"
                 " of value 0 the part where we copy to must be c contiguous.");
            Py_XDECREF(rval);
            return -1;
        }

        long val = PyInt_AsLong(intobj);
        Py_DECREF(intobj); intobj=NULL;
        if (val == 0)
        {
            cudaError_t err = cudaMemset(rval->devdata, 0,
                                         CudaNdarray_SIZE(rval) * sizeof(real));
            Py_XDECREF(rval);
            if (err)
            {
                // Clear the error flag, cudaMemset doesn't do it.
                // Currently this returns the same thing as err, but if in future
                // it returns something else I still don't see why we should ignore
                // it.  All we want to do here is reset the flag.
                cudaGetLastError();
                PyErr_SetString(PyExc_RuntimeError,
                                "CudaNdarray.__setitem__: cudaMemset failed");
                return -1;
            }
            return 0;
        } else {
            Py_XDECREF(rval);
            PyErr_SetString(PyExc_NotImplementedError,
                  "CudaNdarray.__setitem__: we support setting only python"
                  " scalar of value 0, numpy nd array and CudaNdarray.");
                return -1;
        }
    }

    PyErr_Clear(); // clear PyNumber_Int error.

    if(!CudaNdarray_Check(o) || !CudaNdarray_Check(value))
    {
        PyErr_SetString(PyExc_TypeError,
          "CudaNdarray.__setitem__: left must be a CudaNdarrays and right"
          " must be a CudaNdarrays, an ndarray or a python scalar of value 0.");
        Py_XDECREF(new_value);
        return -1;
    }

    if (verbose)
        fprintf(stderr, "CudaNdarray_setitem dest and value are CudaNdarray\n");

    if (cnda_copy_structure_to_device(rval))
    {
        PyErr_SetString(PyExc_RuntimeError,
                "CudaNdarray.__setitem__: syncing structure to device failed");
        Py_DECREF(rval);
        Py_XDECREF(new_value);

        if (verbose)
            fprintf(stderr, "CudaNdarray_setitem error end\n");
        return -1;
    }

    PyObject *baseSavedForComparison = rval->base;

    if (CudaNdarray_CopyFromCudaNdarray(rval, (CudaNdarray*)value, true))
    {
        Py_DECREF((PyObject*)rval);
        Py_XDECREF(new_value);

        if (verbose)
            fprintf(stderr, "CudaNdarray_setitem error end\n");
        return -1;
    }

    assert (rval->base == baseSavedForComparison);
    assert (rval->dev_structure_fresh);

    // Clean up locally-created references
    Py_DECREF(rval);
    Py_XDECREF(new_value);

    return 0;
}


PyMappingMethods CudaNdarrayMappingMethods = {
    CudaNdarray_len, //lenfunc mp_length;               __len__
    CudaNdarray_Subscript, //binaryfunc mp_subscript;   __getitem__
    CudaNdarray_setitem //objobjargproc mp_ass_subscript;                __setitem__
};

////////////////////
//
////////////////////

static PyObject *
CudaNdarray_get_shape(CudaNdarray *self, void *closure)
{
    if (self->nd < 0)
    {
        PyErr_SetString(PyExc_ValueError, "CudaNdarray not initialized");
        return NULL;
    }
    PyObject * rval = PyTuple_New(self->nd);
    for (int i = 0; i < self->nd; ++i)
    {
        if (!rval || PyTuple_SetItem(rval, i, PyInt_FromLong(CudaNdarray_HOST_DIMS(self)[i])))
        {
            Py_XDECREF(rval);
            return NULL;
        }

    }
    return rval;
}

static int
CudaNdarray_set_shape(CudaNdarray *self, PyObject *value, void *closure)
{
    PyErr_SetString(PyExc_NotImplementedError, "TODO: call reshape");
    return -1;
}

static PyObject *
CudaNdarray_get_strides(CudaNdarray *self, void *closure)
{
    if (self->nd < 0)
    {
        PyErr_SetString(PyExc_ValueError, "CudaNdarray not initialized");
        return NULL;
    }
    PyObject * rval = PyTuple_New(self->nd);
    for (int i = 0; i < self->nd; ++i)
    {
        if (!rval || PyTuple_SetItem(rval, i, PyInt_FromLong(CudaNdarray_HOST_STRIDES(self)[i])))
        {
            Py_XDECREF(rval);
            return NULL;
        }

    }
    return rval;
}

static int
CudaNdarray_set_strides(CudaNdarray *self, PyObject *value, void *closure)
{
    //npy_intp newstrides_bytes[PyTuple_Size(value)];
    if (PyTuple_Check(value)){
        if (PyTuple_Size(value) != CudaNdarray_NDIM(self)){
            PyErr_SetString(PyExc_ValueError,
                            "The new strides tuple must have the same length"
                            " as the number of dimensions");
            return -1;
        }
    }else if (PyList_Check(value)){
        if (PyList_Size(value) != CudaNdarray_NDIM(self)){
            PyErr_SetString(PyExc_ValueError,
                            "The new strides list must have the same length"
                            " as the number of dimensions");
            return -1;
        }
    }else{
        PyErr_SetString(PyExc_ValueError,
                        "The new strides need to be encoded in a tuple or list");
        return -1;
    }
    npy_intp* newstrides = (npy_intp*) alloca(CudaNdarray_NDIM(self) * sizeof(npy_intp));
    if (PyTuple_Check(value)){
        for(int i=0; i < CudaNdarray_NDIM(self); i++){
            newstrides[i] = PyInt_AsLong(PyTuple_GetItem(value, Py_ssize_t(i)));
            //newstrides_bytes[i] = newstrides[i] * 4;
        }
    }else if (PyList_Check(value)){
        for(int i=0; i < CudaNdarray_NDIM(self); i++){
            newstrides[i] = PyInt_AsLong(PyList_GetItem(value, Py_ssize_t(i)));
            //newstrides_bytes[i] = newstrides[i] * 4;
        }
    }
    /*
    // Do not do this check, as ExtractDiag needs that, and NumPy does not seem
    // to do it.
    npy_intp dims[PyTuple_Size(value)];
    for(int i=0; i < CudaNdarray_NDIM(self); i++){
        dims[i] = CudaNdarray_HOST_DIMS(self)[i];
    }
    if (!PyArray_CheckStrides(4,
                              CudaNdarray_NDIM(self),
                              0, 0,
                              dims,
                              newstrides_bytes)){
        PyErr_SetString(PyExc_ValueError, "bad new strides");
        return -1;
        }
    */
    for(int i=0; i < CudaNdarray_NDIM(self); i++){
        CudaNdarray_set_stride(self, i, newstrides[i]);
    }
    return 0;
}

static PyObject *
CudaNdarray_get_dev_data(CudaNdarray *self, void *closure)
{
    float * p =  CudaNdarray_DEV_DATA(self);
    //printf("get_dev_data %p %li \n", p, (long int)p );
    return PyInt_FromSize_t((size_t) CudaNdarray_DEV_DATA(self));
}

static int
CudaNdarray_set_dev_data(CudaNdarray *self, PyObject *value, void *closure)
{
    Py_ssize_t newdevdata = PyInt_AsSsize_t(value);
    //printf("set_dev_data %p %li \n",(float*)newdevdata ,newdevdata);
    if (PyErr_Occurred())
    {
        return -1;
    }
    return  CudaNdarray_set_device_data(self, (float*)newdevdata, (CudaNdarray*)self->base);
}

static PyObject *
CudaNdarray_get_dtype(CudaNdarray *self, void *closure)
{
    return PyString_FromString("float32");
}

static PyObject *
CudaNdarray_get_ndim(CudaNdarray *self, void *closure)
{
    return PyInt_FromLong(self->nd);
}

static PyObject *
CudaNdarray_get_base(CudaNdarray *self, void *closure)
{
    PyObject * base = self->base;
    if (!base)
    {
        // We cannot return a NULL pointer, use None instead
        base = Py_None;
    }
    Py_INCREF(base);
    return base;
}

void put_in_dict(PyObject * dict, const char * key, int val)
{
  PyObject * k = PyString_FromString(key);
  PyObject * v = PyInt_FromLong(val);
  PyDict_SetItem(dict, k, v);
  Py_DECREF(k);
  Py_DECREF(v);
}

PyObject *
GetDeviceProperties(PyObject* _unused, PyObject* args)
{
  int dev_id = -1;
  if (! PyArg_ParseTuple(args, "i", &dev_id))
    return NULL;
  cudaDeviceProp deviceProp;
  cudaGetDeviceProperties(&deviceProp, dev_id);

  PyObject * dict = PyDict_New();
  PyObject * str= PyString_FromString("name");
  PyObject * i = PyString_FromString(deviceProp.name);
  PyDict_SetItem(dict, str, i);
  Py_DECREF(str);
  Py_DECREF(i);

  put_in_dict(dict, "major", deviceProp.major);
  put_in_dict(dict, "minor", deviceProp.minor);
#if CUDART_VERSION >= 2020
  int driverVersion = 0, runtimeVersion = 0;
  cudaDriverGetVersion(&driverVersion);
  cudaRuntimeGetVersion(&runtimeVersion);
  put_in_dict(dict, "driverVersion", driverVersion);
  put_in_dict(dict, "runtimeVersion", runtimeVersion);
#endif
#if CUDART_VERSION >= 2000

  put_in_dict(dict, "multiProcessorCount", deviceProp.multiProcessorCount);
  //if ConvertSMVer2Cores is not defined in cuda_runtime_api.h, the run time is too old.
  int sm_cores = -1;
  if(deviceProp.major==1)
    sm_cores = 32;
  else if(deviceProp.major==2 && deviceProp.minor==0)
    sm_cores = 32;
  else if(deviceProp.major==2 && deviceProp.minor==1)
    sm_cores = 48;
  put_in_dict(dict, "coresCount", sm_cores * deviceProp.multiProcessorCount);
#endif
  put_in_dict(dict, "totalConstMem", deviceProp.totalConstMem);
  put_in_dict(dict, "sharedMemPerBlock", deviceProp.sharedMemPerBlock);
  put_in_dict(dict, "regsPerBlock", deviceProp.regsPerBlock);
  put_in_dict(dict, "warpSize", deviceProp.warpSize);
  put_in_dict(dict, "maxThreadsPerBlock", deviceProp.maxThreadsPerBlock);
  put_in_dict(dict, "maxThreadsDim0", deviceProp.maxThreadsDim[0]);
  put_in_dict(dict, "maxThreadsDim1", deviceProp.maxThreadsDim[1]);
  put_in_dict(dict, "maxThreadsDim2", deviceProp.maxThreadsDim[2]);
  put_in_dict(dict, "maxGridSize0", deviceProp.maxGridSize[0]);
  put_in_dict(dict, "maxGridSize1", deviceProp.maxGridSize[1]);
  put_in_dict(dict, "maxGridSize2", deviceProp.maxGridSize[2]);
  put_in_dict(dict, "memPitch", deviceProp.memPitch);
  put_in_dict(dict, "textureAlignment", deviceProp.textureAlignment);
  put_in_dict(dict, "clockRate", deviceProp.clockRate);
#if CUDART_VERSION >= 2000
  put_in_dict(dict, "deviceOverlap", deviceProp.deviceOverlap);
#endif
#if CUDART_VERSION >= 2020
  put_in_dict(dict, "kernelExecTimeoutEnabled", deviceProp.kernelExecTimeoutEnabled);
  put_in_dict(dict, "integrated", deviceProp.integrated);
  put_in_dict(dict, "canMapHostMemory", deviceProp.canMapHostMemory);
  put_in_dict(dict, "computeMode", deviceProp.computeMode);
  //in the doc of this fct tell that 0 - Normal mode, 1 - only 1 context, 2 - no context
#endif
#if CUDART_VERSION >= 3000
  put_in_dict(dict, "concurrentKernels", deviceProp.concurrentKernels);
#endif
#if CUDART_VERSION >= 3010
  put_in_dict(dict, "ECCEnabled", deviceProp.ECCEnabled);
#endif
#if CUDART_VERSION >= 3020
  put_in_dict(dict, "tccDriver", deviceProp.tccDriver);
#endif

  return dict;
}

/*
 * Returns in *free and *total respectively, the free and total amount of memory available for allocation by the device in bytes.
 */
PyObject *
GetDeviceMemInfo(PyObject* _unused, PyObject* dummy)
{
    size_t free = 0, total = 0;
    if(g_gpu_context_active == 0){
        PyErr_Format(PyExc_RuntimeError, "No gpu device selected yet. Please make sure the gpu device was initialized by Theano before.");
        return NULL;
    }

    cudaError_t err = cudaMemGetInfo(&free, &total);
    if (err != cudaSuccess){
        // Clear the error flag, cudaMemGetInfo doesn't do it.
        // Currently this returns the same thing as err, but if in future
        // it returns something else I still don't see why we should ignore
        // it.  All we want to do here is reset the flag.
        cudaGetLastError();
        PyErr_Format(PyExc_RuntimeError,
                     "Error while getting memory info about the gpu: %s",
                     cudaGetErrorString(err));
        return NULL;
    }
    return PyTuple_Pack(2, PyLong_FromLong(free), PyLong_FromLong(total));
}

/*
 * Synchronize with all the gpu device stream.
 */
PyObject *
CudaNdarray_synchronize(PyObject* _unused, PyObject* dummy)
{
    CNDA_BEGIN_ALLOW_THREADS
    cudaThreadSynchronize();
    CNDA_END_ALLOW_THREADS
    Py_INCREF(Py_None);
    return Py_None;
}

/*
 * Exist and return true if we link with cublas v2.
 */
PyObject *
CudaNdarray_cublasv2(PyObject* _unused, PyObject* dummy)
{
    Py_INCREF(Py_True);
    return Py_True;
}

PyObject *
CudaNdarray_select_a_gpu(PyObject* _unused, PyObject* dummy)
{
    void * rval = NULL;

    cudaError_t err = cudaMalloc(&rval, 4);
    if (cudaSuccess != err){
        printf("ERR!\\n");
            PyErr_Format(PyExc_RuntimeError,
                         "Not able to do basic stuff on the GPU (alloc of 4 bytes) (%s).",
                         cudaGetErrorString(err));
            return NULL;
    }
    err = cudaFree(rval);
    if (cudaSuccess != err){
        printf("ERR!\\n");
            PyErr_Format(PyExc_RuntimeError,
                         "Not able to do basic stuff on the GPU (cudaFree failed) (%s).",
                         cudaGetErrorString(err));
            return NULL;
    }

    Py_INCREF(Py_None);
    return Py_None;
}

#if COMPUTE_GPU_MEM_USED
/*
 * Return the size in bytes that Theano currently have allocated on the gpu.
 */
PyObject *
GetTheanoAllocInfo(PyObject* _unused, PyObject* dummy)
{
    PyObject* a = PyLong_FromLong(_allocated_size);
    PyObject* b = PyLong_FromLong(_max_allocated_size);

    PyObject* tuple = PyTuple_New(2);
    PyTuple_SetItem(tuple, 0, a);
    PyTuple_SetItem(tuple, 1, b);
    return tuple;
}
#endif

static PyGetSetDef CudaNdarray_getset[] = {
    {"shape",
        (getter)CudaNdarray_get_shape,
        (setter)CudaNdarray_set_shape,
        "shape of this ndarray (tuple)",
        NULL},
    {"_strides",
        (getter)CudaNdarray_get_strides,
        (setter)CudaNdarray_set_strides,
        "data pointer strides (in elements)",
        NULL},
    {"strides",
        (getter)CudaNdarray_get_strides,
        (setter)CudaNdarray_set_strides,
        "data pointer strides (in elements)",
        NULL},
    //gpudata is needed to allow calling pycuda fct with CudaNdarray input.
    {"gpudata",
        (getter)CudaNdarray_get_dev_data,
        NULL,
        "device data pointer",
        NULL},
    {"_dev_data",
        (getter)CudaNdarray_get_dev_data,
        (setter)CudaNdarray_set_dev_data,
        "device data pointer",
        NULL},
    {"dtype",
        (getter)CudaNdarray_get_dtype,
        NULL,
        "The dtype of the element. Now always float32",
        NULL},
    {"size",
        (getter)CudaNdarray_SIZE_Object,
        NULL,
        "The number of elements in this object.",
        NULL},
    //mem_size is neede for pycuda.elementwise.ElementwiseKernel Why do they use size and mem_size of the same value?
    {"mem_size",
        (getter)CudaNdarray_SIZE_Object,
        NULL,
        "The number of elements in this object.",
        NULL},
    {"ndim",
        (getter)CudaNdarray_get_ndim,
        NULL,
        "The number of dimensions in this object.",
        NULL},
    {"base",
        (getter)CudaNdarray_get_base,
        NULL,
        "If this ndarray is a view, base is the original ndarray.",
        NULL},

    {NULL, NULL, NULL, NULL}  /* Sentinel */
};

static PyTypeObject CudaNdarrayType =
{
#if PY_MAJOR_VERSION >= 3
    PyVarObject_HEAD_INIT(NULL, 0)
#else
    PyObject_HEAD_INIT(NULL)
    0,                         /*ob_size*/
#endif
    "CudaNdarray",             /*tp_name*/
    sizeof(CudaNdarray),       /*tp_basicsize*/
    0,                         /*tp_itemsize*/
    (destructor)CudaNdarray_dealloc, /*tp_dealloc*/
    0,                         /*tp_print*/
    0,                         /*tp_getattr*/
    0,                         /*tp_setattr*/
    0,                         /*tp_compare*/
    0,                         /*tp_repr*/
    &CudaNdarrayNumberMethods, /*tp_as_number*/
    0,                         /*tp_as_sequence*/
    &CudaNdarrayMappingMethods,/*tp_as_mapping*/
    0,                         /*tp_hash */
    0,                         /*tp_call*/
    0,                         /*tp_str*/
    0,                         /*tp_getattro*/
    0,                         /*tp_setattro*/
    0,                         /*tp_as_buffer*/
#if PY_MAJOR_VERSION >= 3
    // Py_TPFLAGS_CHECKTYPES is always true and was removed in Python 3.
    Py_TPFLAGS_DEFAULT | Py_TPFLAGS_BASETYPE, /*tp_flags*/
#else
    Py_TPFLAGS_DEFAULT | Py_TPFLAGS_BASETYPE | Py_TPFLAGS_CHECKTYPES, /*tp_flags*/
#endif
    "CudaNdarray objects",     /* tp_doc */
    0,                         /* tp_traverse */
    0,                         /* tp_clear */
    0,                         /* tp_richcompare */
    0,                         /* tp_weaklistoffset */
    0,                         /* tp_iter */
    0,                         /* tp_iternext */
    CudaNdarray_methods,       /* tp_methods */
    CudaNdarray_members,       /* tp_members */
    CudaNdarray_getset,        /* tp_getset */
    0,                         /* tp_base */
    0,                         /* tp_dict */
    0,                         /* tp_descr_get */
    0,                         /* tp_descr_set */
    0,                         /* tp_dictoffset */
    (initproc)CudaNdarray_init,/* tp_init */
    0,                         /* tp_alloc */
    CudaNdarray_new,           /* tp_new */
};

static __global__ void get_gpu_ptr_size(int* dst)
{
    dst[0] = sizeof(float*);
    dst[1] = sizeof(int);
}

PyObject *
CudaNdarray_ptr_int_size(PyObject* _unused, PyObject* args)
{
    int *gpu_data = (int*)device_malloc(sizeof(int)*2);
    if(gpu_data == NULL){
        return NULL;
    }
    get_gpu_ptr_size<<<1,1>>>(gpu_data);

    cudaError_t cudaErr = cudaGetLastError();
    if (cudaSuccess != cudaErr){

        device_free(gpu_data);
        return PyErr_Format(PyExc_RuntimeError,
                            "CudaNdarray_ptr_int_size: error when calling the gpu code. (%s)",
                            cudaGetErrorString(cudaErr));
    }

    // Transfer the result to cpu
    int gpu_sizes[] = {-1,-1};
    cublasStatus_t err;
    err = cublasGetVector(2, sizeof(int), gpu_data, 1, gpu_sizes, 1);
    device_free(gpu_data);

    if (CUBLAS_STATUS_SUCCESS != err){
        PyErr_SetString(PyExc_RuntimeError, "error copying data to from memory");
        return NULL;
    }
    return Py_BuildValue("iiii", (int) gpu_sizes[0], (int)sizeof(float*),
                         (int)sizeof(int), (int) gpu_sizes[1]);
}

static int cublas_init();
static void cublas_shutdown();
// Initialize the gpu.
<<<<<<< HEAD
// Takes two optional parameters, the device number and if we should use cumem.
=======
// Takes two optional parameters, the device number and if we should use cnmem.
>>>>>>> 15c90dd3
// If the device number is provided, it sets that device to be the active device.
// If not provided (usually just to test whether the gpu is available at all),
// it does not set an active device.
// Raises EnvironmentError or ValueError (as appropriate) if the initialization failed.
<<<<<<< HEAD
// cumem is threaded like a bool. If converted to 0, don't use cumem. Otherwise, use it.
=======
// cnmem is threaded like a bool. If converted to 0, don't use cnmem. Otherwise, use it.
>>>>>>> 15c90dd3
PyObject *
CudaNdarray_gpu_init(PyObject* _unused, PyObject* args)
{
    int card_nb = 0;
    int card_number_provided = 1;
<<<<<<< HEAD
    int cumem = 0; // 0 False, 1 True
    // if we're given something wildly invalid, this will throw a TypeError
    PyArg_ParseTuple(args, "|ii", &card_nb, &cumem);
    if(cumem)
        g_use_cumem = true;
=======
    float cnmem = 0; // Theano flag lib.cnmem
    // if we're given something wildly invalid, this will throw a TypeError
    if(!PyArg_ParseTuple(args, "|if", &card_nb, &cnmem))
        return NULL;
    if(cnmem)
        g_use_cnmem = true;
>>>>>>> 15c90dd3

    if(PyTuple_Size(args) == 0) {
        card_number_provided = 0;
        card_nb = 0;
    }

    int deviceCount;
    cudaError err = cudaGetDeviceCount(&deviceCount);
    if(cudaSuccess != err) {
        return PyErr_Format(PyExc_EnvironmentError,
                            "Unable to get the number of gpus available: %s",
                            cudaGetErrorString(cudaGetLastError()));
    }

    // as soon as the first successful call to a cuda* function is made, a
    // gpu context has been created
    g_gpu_context_active = 1;

    if(deviceCount <= 0) {
        return PyErr_Format(PyExc_EnvironmentError,
                            "Can't use the GPU, no devices support CUDA");
    }
    if(card_number_provided && (card_nb < 0 || card_nb > (deviceCount - 1))) {
        return PyErr_Format(PyExc_ValueError,
                            "Bad device number %d. Only %d devices available.",
                            card_nb,
                            deviceCount);
    }

    cudaDeviceProp deviceProp;
    err = cudaGetDeviceProperties(&deviceProp, card_nb);
    if(cudaSuccess != err) {
        return PyErr_Format(PyExc_EnvironmentError,
                            "Unable to get properties of gpu %i: %s",
                            card_nb,
                            cudaGetErrorString(cudaGetLastError()));
    }

    if(deviceProp.major == 9999 && deviceProp.minor == 9999 ){
        return PyErr_Format(PyExc_EnvironmentError,
                            "There is no device that supports CUDA");
    }

    if(card_number_provided) {
        err = cudaSetDevice(card_nb);
        if(cudaSuccess != err) {
            return PyErr_Format(PyExc_EnvironmentError,
                                "Unable to set device %i: %s",
                                card_nb,
                                cudaGetErrorString(cudaGetLastError()));
        }
        if (cublas_init() == -1)
            return NULL;
    }
<<<<<<< HEAD
    if(card_number_provided && g_use_cumem) {
        if(initCumem(card_number_provided, card_nb) == -1){
=======
    if(card_number_provided && g_use_cnmem) {
        size_t mem = 0;
        if (cnmem > 1)
            mem = cnmem * 1024 * 1024;
        else{
            // Clip to 98.5% to let memory for the driver.
            if (cnmem > .985){
                cnmem = .985;
            }
            size_t free = 0, total = 0;
            cudaError_t err = cudaMemGetInfo(&free, &total);
            if (err != cudaSuccess){
                // Clear the error flag, cudaMemGetInfo doesn't do it.
                // Currently this returns the same thing as err, but if in future
                // it returns something else I still don't see why we should ignore
                // it.  All we want to do here is reset the flag.
                cudaGetLastError();
                PyErr_Format(PyExc_RuntimeError,
                             "Error while getting memory info about the gpu: %s",
                             cudaGetErrorString(err));
                return NULL;
            }
            mem = total * cnmem;
        }
        if(initCnmem(card_number_provided, card_nb, mem) == -1){
>>>>>>> 15c90dd3
            return NULL;
        }
    }

    Py_INCREF(Py_None);
    return Py_None;
}

PyObject *
CudaNdarray_active_device_number(PyObject* _unused, PyObject* _unused_args) {
    // NB: No cuda error checking here; keeps things simple, and it's not
    // really necessary.
    int currentDevice;
    cudaGetDevice(&currentDevice);
    return PyInt_FromLong(currentDevice);
}

PyObject *
CudaNdarray_active_device_name(PyObject* _unused, PyObject* _unused_args) {
    // NB: No cuda error checking here; keeps things simple, and it's not
    // really necessary.
    int currentDevice;
    cudaGetDevice(&currentDevice);

    cudaDeviceProp deviceProp;
    cudaGetDeviceProperties(&deviceProp, currentDevice);
    return PyString_FromString(deviceProp.name);
}

PyObject *
CudaNdarray_gpu_shutdown(PyObject* _unused, PyObject* _unused_args) {
    // Don't handle errors here
    cublas_shutdown();
    g_gpu_context_active = 0; // context has now been closed down
<<<<<<< HEAD
    if(g_use_cumem) {
        fprintf(stderr, "Shutting down cumem...\n");
        cumemStatus_t status = cumemFinalize();
        if(status != CUMEM_STATUS_SUCCESS) {
            fprintf(stderr, "CudaNdarray_gpu_shutdown: cumemFinalize failed! Reason=%s\n",
                    cumemGetErrorString(status));
            if(status == CUMEM_STATUS_CUDA_ERROR) {
=======
    if(g_use_cnmem) {
        cnmemStatus_t status = cnmemFinalize();
        if(status != CNMEM_STATUS_SUCCESS) {
            fprintf(stderr, "CudaNdarray_gpu_shutdown: cnmemFinalize failed! Reason=%s\n",
                    cnmemGetErrorString(status));
            if(status == CNMEM_STATUS_CUDA_ERROR) {
>>>>>>> 15c90dd3
                fprintf(stderr, "  Cuda-Reason=%s\n",
                        cudaGetErrorString(cudaGetLastError()));
            }
        }
    }
    cudaThreadExit();

    Py_INCREF(Py_None);
    return Py_None;
}

/*
 * This function is tested in theano/misc/test_pycuda_theano_simple.py
 */
PyObject *
CudaNdarray_from_gpu_pointer(PyObject* _unused, PyObject* args)
{
    int verbose = 0;
    PyObject *gpu_ptr = NULL;
    PyObject *shapes = NULL;
    PyObject *strides = NULL;
    PyObject *base = NULL;
    PyObject *rval = NULL;

    //args should consist of 3 python objects
    //The first is the gpu ptr
    //The second if the shape
    //The third if the strides
    if (! PyArg_ParseTuple(args, "OOOO", &gpu_ptr, &shapes, &strides, &base))
        return NULL;

    if (verbose) printf("In CudaNdarray_from_gpu_pointer\n");
    if (!PyLong_Check(gpu_ptr))
    {
        PyErr_Format(PyExc_Exception, "CudaNdarray_from_gpu_pointer: The gpu pointor is not an long");
        return NULL;
    }

    Py_ssize_t nd =  PyObject_Length(shapes);
    if (nd < 0)
    {
        PyErr_SetString(PyExc_TypeError, "CudaNdarray_from_gpu_pointer: Couldn't get length of second argument");
        return NULL;
    }
    Py_ssize_t nd_stride =  PyObject_Length(strides);
    if (nd_stride < 0)
    {
        PyErr_SetString(PyExc_TypeError, "CudaNdarray_from_gpu_pointer: Couldn't get length of third argument");
        return NULL;
    }

    if (nd != nd_stride)
    {
        PyErr_SetString(PyExc_TypeError, "CudaNdarray_from_gpu_pointer: We need the same number of shapes and strides");
        return NULL;
    }

    rval = CudaNdarray_New();

    if (CudaNdarray_set_nd((CudaNdarray *)rval, nd))
    {
        //CudaNdarray_set_nd set the error msg
        return NULL;
    }
    // set gpu pointeur
    assert(((CudaNdarray *)rval)->data_allocated == 0);
    if (CudaNdarray_set_device_data((CudaNdarray *)rval, (float *)PyInt_AsLong(gpu_ptr), base))
    {
        PyErr_SetString(PyExc_TypeError, "CudaNdarray_from_gpu_pointer: Error while setting the gpu pointor");
        return NULL;

    }

    // Set dims and strides
    for (int i = nd-1; i >= 0; --i)
    {
        PyObject * idx = PyLong_FromLong(i);
        if (idx == NULL)
        {
            PyErr_SetString(PyExc_Exception, "CudaNdarray_from_gpu_pointer: Couldn't make long object to loop over list/tuple");
            return NULL;
        }
        PyObject* dim_ = PyObject_GetItem(shapes, idx);
        PyObject* strd_ = PyObject_GetItem(strides, idx);
        if (!PyInt_Check(dim_))
        {
            PyErr_Format(PyExc_Exception, "CudaNdarray_from_gpu_pointer: shapes[%d] is not an int", i);
            return NULL;
        }
        if (!PyInt_Check(strd_))
        {
            PyErr_Format(PyExc_Exception, "CudaNdarray_from_gpu_pointer: strides[%d] is not an int", i);
            return NULL;
        }
        int dim = PyInt_AsLong(dim_);
        int strd = PyInt_AsLong(strd_);
        CudaNdarray_set_stride((CudaNdarray *)rval, i, strd);
        CudaNdarray_set_dim((CudaNdarray *)rval, i, dim);
        Py_DECREF(idx);
        Py_DECREF(dim_);
        Py_DECREF(strd_);
    }
    if (verbose) printf("CudaNdarray_from_gpu_pointer normal return\n");
    return rval;
}

PyObject *
CudaNdarray_Dot(PyObject* _unused, PyObject* args)
{
    PyObject *l=NULL;
    PyObject *r=NULL;
    PyObject * rval = NULL;

    //args should consist of two python objects ("OO")
    if (! PyArg_ParseTuple(args, "OO", &l, &r))
        return NULL;

    if (!CudaNdarray_Check(l) || !CudaNdarray_Check(r))
    {
        PyErr_SetString(PyExc_TypeError, "CudaNdarray arguments required ");
        goto CudaNdarray_dot_fail;
    }
    if (((CudaNdarray*)l)->nd != 2)
    {
        PyErr_SetString(PyExc_TypeError, "need 2d CudaNdarray arg for now");
        goto CudaNdarray_dot_fail;
    }
    if (((CudaNdarray*)r)->nd != 2)
    {
        PyErr_SetString(PyExc_TypeError, "need 2d CudaNdarray arg for now");
        goto CudaNdarray_dot_fail;
    }
    rval = CudaNdarray_New();
    if (!rval)
    {
        goto CudaNdarray_dot_fail;
    }
    int dims[2];
    dims[0] = CudaNdarray_HOST_DIMS((CudaNdarray*)l)[0];
    dims[1] = CudaNdarray_HOST_DIMS((CudaNdarray*)r)[1];
    if (CudaNdarray_alloc_contiguous((CudaNdarray*)rval, 2, dims))
    {
        goto CudaNdarray_dot_fail;
    }
    if (CudaNdarray_gemm(1.0, (CudaNdarray*)l, (CudaNdarray*)r, 0.0, (CudaNdarray*)rval))
    {
        goto CudaNdarray_dot_fail;
    }

    return rval;

    CudaNdarray_dot_fail:
    Py_XDECREF(rval);
    return NULL;
}

static PyObject *
filter(PyObject* __unsed_self, PyObject *args) // args = (data, broadcastable, strict, storage)
{
    /*
     * TODO: DOC what this function should do in the various cases of
     * What is 'strict' supposed to mean in the context of this function?
     * What do we do with input that could be interpreted as matching the broadcastable pattern in strict vs. non-strict cases?
     *
     */
    PyObject *py_data=NULL;
    PyArrayObject * data = NULL;
    int strict = 0;
    PyObject * broadcastable=NULL;
    PyObject * storage=NULL;
    CudaNdarray * rval=NULL;

    //Python object references which are provided to the caller are borrowed references
    if (!PyArg_ParseTuple(args, "OOiO", &py_data, &broadcastable, &strict, &storage)) return NULL;

    if (!PyTuple_Check(broadcastable)){
        PyErr_SetString(PyExc_TypeError, "broadcastable arg should be a tuple of int.");
        return NULL;
    }
    Py_INCREF(py_data);
    Py_INCREF(broadcastable);

    CudaNdarray * cnda = (CudaNdarray*)py_data;

    if (strict || CudaNdarray_Check(py_data))
    {
        //TODO: support non-strict "casting" from a vt to the broadcastable/type/size that we need.
        if (!CudaNdarray_Check(py_data))
        {
            Py_DECREF(py_data);
            Py_DECREF(broadcastable);
            PyErr_SetString(PyExc_TypeError, "strict mode requires CudaNdarray");
            return NULL;
        }
        if (cnda->nd != PyTuple_Size(broadcastable))
        {
            Py_DECREF(py_data);
            Py_DECREF(broadcastable);
            PyErr_Format(PyExc_TypeError, "Wrong rank: %i vs %li", cnda->nd, (long)PyTuple_Size(broadcastable));
            return NULL;
        }
        for (int i = 0; i < cnda->nd; ++i)
        {
            if ((CudaNdarray_HOST_DIMS(cnda)[i] > 1) && PyInt_AsLong(PyTuple_GetItem(broadcastable, Py_ssize_t(i))))
            {
                PyErr_Format(PyExc_TypeError, "Non-unit size in broadcastable vt dimension %i", i);
                Py_DECREF(py_data);
                Py_DECREF(broadcastable);
                return NULL;
            }else if (CudaNdarray_HOST_DIMS(cnda)[i] == 1 && CudaNdarray_HOST_STRIDES(cnda)[i] != 0){
                PyErr_Format(PyExc_TypeError, "Non-zeros strides(%d) on dimension %d of size 1",
                             CudaNdarray_HOST_STRIDES(cnda)[i], i);
                Py_DECREF(py_data);
                Py_DECREF(broadcastable);
                return NULL;
            }
        }
        Py_DECREF(broadcastable);
        return py_data;
    }
    else
    {
        data = (PyArrayObject*)PyArray_FromObject(py_data, REAL_TYPENUM, PyTuple_Size(broadcastable), PyTuple_Size(broadcastable));
        if (!data)
        {
            //err message already defined
            Py_DECREF(py_data);
            Py_DECREF(broadcastable);
            return NULL;
        }
        for (int i = 0; i < PyArray_NDIM(data); ++i)
        {
            if ((PyArray_DIMS(data)[i] > 1) && PyInt_AsLong(PyTuple_GetItem(broadcastable, Py_ssize_t(i))))
            {
                PyErr_Format(PyExc_TypeError, "Non-unit size in broadcastable dimension %i", i);
                Py_DECREF(data);
                Py_DECREF(py_data);
                Py_DECREF(broadcastable);
                return NULL;
            }
        }
        if (storage && CudaNdarray_Check(storage))
        {
            rval = (CudaNdarray*) storage;
            Py_INCREF(rval);
        }
        else
        {
            rval = (CudaNdarray*) CudaNdarray_New();
        }
        if (rval)
        {
            if (CudaNdarray_CopyFromArray(rval, data))
            {
                Py_DECREF(rval);
                rval = NULL;
            }
        }
        Py_DECREF(data);
        Py_DECREF(py_data);
        Py_DECREF(broadcastable);
        return (PyObject*)rval;
    }
}

//TODO-- CudaNdarray_Dot and CudaNdarray_active_device_name are following different capitalization conventions.
//       Pick one and standardize it, this file is already annoying enough to grep through
static PyMethodDef module_methods[] = {
    {"dimshuffle", CudaNdarray_Dimshuffle, METH_VARARGS, "Returns the dimshuffle of a CudaNdarray."},
    {"dot", CudaNdarray_Dot, METH_VARARGS, "Returns the matrix product of two CudaNdarray arguments."},
    {"gpu_init", CudaNdarray_gpu_init, METH_VARARGS, "Select the gpu card to use; also usable to test whether CUDA is available."},
    {"select_a_gpu", CudaNdarray_select_a_gpu, METH_NOARGS, "Call this method if you want to select a GPU before gpu_init call and let the driver choose the GPU."},
    {"active_device_name", CudaNdarray_active_device_name, METH_VARARGS, "Get the name of the active device."},
    {"active_device_number", CudaNdarray_active_device_number, METH_VARARGS, "Get the number of the active device."},
    {"gpu_shutdown", CudaNdarray_gpu_shutdown, METH_VARARGS, "Shut down the gpu."},
    {"device_properties", GetDeviceProperties, METH_VARARGS, "Return a dictionary with the device properties."},
    {"mem_info", GetDeviceMemInfo, METH_NOARGS, "Return a tuple with the free and total memory on the gpu in bytes."},
#if COMPUTE_GPU_MEM_USED
    {"theano_allocated", GetTheanoAllocInfo, METH_NOARGS, "Return the size in bytes of memory Theano currently have allocated on the gpu."},
#endif
    {"ptr_int_size", CudaNdarray_ptr_int_size, METH_VARARGS, "Return a tuple with the size of gpu pointer, cpu pointer and int in bytes."},
    {"filter", filter, METH_VARARGS, "filter(obj, broadcastable, strict, storage) returns a CudaNdarray initialized to obj if it matches the constraints of broadcastable.  strict=True prevents any numeric casting. If storage is a CudaNdarray it may be overwritten and used as the return value."},
    {"outstanding_mallocs", outstanding_mallocs, METH_VARARGS, "how many more mallocs have been called than free's"},
    {"from_gpu_pointer", CudaNdarray_from_gpu_pointer, METH_VARARGS, "Used to create a CudaNdarray from already allocated memory on the gpu.(example by pycuda)"},
    {"synchronize", CudaNdarray_synchronize, METH_NOARGS, "Used to synchronize the device"},
    {"cublas_v2", CudaNdarray_cublasv2, METH_NOARGS,
     "Used to know if this version of cuda_ndarray is linked with cublas v2."},
    {NULL, NULL, NULL, NULL}  /* Sentinel */
};

#define CNDA_MOD_NAME "cuda_ndarray"
#define CNDA_DOCSTRING "CUDA implementation of a numpy ndarray-like object."

#if PY_MAJOR_VERSION == 3
static struct PyModuleDef cuda_ndarray_moduledef =
{
    PyModuleDef_HEAD_INIT,
    CNDA_MOD_NAME,
    CNDA_DOCSTRING,
    -1,     /* size of per-interpreter state of the module,
               or -1 if the module keeps state in global variables. */
    module_methods
};

PyMODINIT_FUNC
PyInit_cuda_ndarray(void)
#else
PyMODINIT_FUNC
initcuda_ndarray(void)
#endif
{
    import_array();

    PyObject* m;

    if (PyType_Ready(&CudaNdarrayType) < 0) {
#if PY_MAJOR_VERSION == 3
        return NULL;
#else
        return;
#endif
    }

#if PY_MAJOR_VERSION == 3
    m = PyModule_Create(&cuda_ndarray_moduledef);
#else
    m = Py_InitModule3(CNDA_MOD_NAME, module_methods, CNDA_DOCSTRING);
#endif

    if (m == NULL) {
#if PY_MAJOR_VERSION == 3
        return NULL;
#else
        return;
#endif
    }

    Py_INCREF(&CudaNdarrayType);
    PyModule_AddObject(m, "CudaNdarray", (PyObject *)&CudaNdarrayType);
#if COMPUTE_GPU_MEM_USED
    for(int i=0;i<TABLE_SIZE;i++){
        _alloc_size_table[i].ptr=NULL;
        _alloc_size_table[i].size=0;
    }
#endif
    //    cublasInit();
    //if (0&&CUBLAS_STATUS_SUCCESS != cublasGetError())
    //{
        //std::cerr << "WARNING: initcuda_ndarray: error initializing device\n";
    //}
    if (0) //TODO: is this necessary?
    {
        int deviceId = 0; // TODO: what number goes here?
        cudaSetDevice(deviceId);
        cudaError_t err = cudaGetLastError();
        if( cudaSuccess != err)
        {
            std::cerr << "Error in SetDevice:" << cudaGetErrorString(err) << "\n";
        }
    }

#if PY_MAJOR_VERSION == 3
    return m;
#endif
}


//////////////////////////////////////
//
// C API FOR CudaNdarray
//
//////////////////////////////////////

int
CudaNdarray_Check(const PyObject * ob)
{
    //TODO: doesn't work with inheritance
    return CudaNdarray_CheckExact(ob);
}
int
CudaNdarray_CheckExact(const PyObject * ob)
{
    return ((Py_TYPE(ob) == &CudaNdarrayType) ? 1 : 0);
}

PyObject *
CudaNdarray_New(int nd)
{
    CudaNdarray *self = (CudaNdarray *)CudaNdarrayType.tp_alloc(&CudaNdarrayType, 0);
    if (self == NULL)
    {
        PyErr_SetString(PyExc_RuntimeError, "CudaNdarray_New failed to allocate self");
        return NULL;
    }
    CudaNdarray_null_init(self);

    if (nd == 0)
    {
        self->nd = 0;
    }
    else if (nd > 0)
    {
        if (CudaNdarray_set_nd(self, nd))
        {
            Py_DECREF(self);
            return NULL;
        }
    }
    ++_outstanding_mallocs[1];
    return (PyObject *)self;
}



//////////////////////////////
//
// Published helper functions
//
//////////////////////////////

static int
cublas_init()
{
    cublasStatus_t err;
    err = cublasCreate(&handle);
    if (CUBLAS_STATUS_SUCCESS != err)
    {
        if(CUBLAS_STATUS_NOT_INITIALIZED == err)
            PyErr_SetString(PyExc_RuntimeError,
                            "cublasCreate() returned this error "
                            "'the CUDA Runtime initialization failed'");
        else if(CUBLAS_STATUS_ALLOC_FAILED == err)
            PyErr_SetString(PyExc_RuntimeError,
                            "cublasCreate() returned this error "
                            "'the resources could not be allocated'");
        else
            PyErr_SetString(PyExc_RuntimeError,
                            "unknow error during returned by cublasCreate()");
        return -1;
    }
    // Set the default stream as the one to execute on (default)
    cublasSetStream(handle, NULL);
    // Pointer to scalars are on the host (also default)
    cublasSetPointerMode(handle, CUBLAS_POINTER_MODE_HOST);
#if CUDA_VERSION >= 5000
    // atomics can be used in kernels to speed up operations (not default)
    // This may lead to a slight variance from run to run in some operations
    cublasSetAtomicsMode(handle, CUBLAS_ATOMICS_ALLOWED);
#endif
    return 0;
}

static void
cublas_shutdown()
{
    if (handle != NULL)
        cublasDestroy(handle);
    // No point in handling any errors here
    handle = NULL;
}

int
CudaNdarray_CopyFromArray(CudaNdarray * self, PyArrayObject*obj)
{
    int err = CudaNdarray_alloc_contiguous(self, PyArray_NDIM(obj),
                                           PyArray_DIMS(obj));
    if (err) {
        return err;
    }

    int typenum = PyArray_TYPE(obj);
    if (typenum != REAL_TYPENUM)
    {
        PyErr_SetString(PyExc_TypeError, "can only copy from float arrays");
        return -1;
    }
    assert( 4 ==  PyArray_ITEMSIZE(obj));
    PyArrayObject * py_src = (PyArrayObject *)PyArray_ContiguousFromAny(
        (PyObject*)obj, typenum, self->nd, self->nd);
    if (!py_src) {
        return -1;
    }
    npy_intp py_src_size = PyArray_SIZE(py_src);
    void *py_src_data = PyArray_DATA(py_src);
    cudaError_t cerr;
    CNDA_BEGIN_ALLOW_THREADS;
    cerr = cudaMemcpy(self->devdata, py_src_data,
                      py_src_size * sizeof(real),
                      cudaMemcpyHostToDevice);
    //CNDA_THREAD_SYNC;  // unneeded because cudaMemcpy is blocking anyway
    CNDA_END_ALLOW_THREADS;
    if (cudaSuccess != cerr)
    {
        PyErr_Format(PyExc_RuntimeError,
                     "Cuda error '%s' while copying %lli data element"
                     " to device memory",
                     cudaGetErrorString(cerr),
                     (long long)py_src_size);
        Py_DECREF(py_src);
        return -1;
    }
    Py_DECREF(py_src);
    return 0;
}

PyObject *
CudaNdarray_new_nd(int nd)
{
    CudaNdarray * rval = (CudaNdarray*) CudaNdarray_New();
    if (!rval || CudaNdarray_set_nd(rval, nd))
    {
        Py_XDECREF(rval);
        rval = NULL;
    }
    return (PyObject *) rval;
}


/**
 * Initialize 'self' as a view of 'base', with memory storage 'data'
 */

int CudaNdarray_set_device_data(CudaNdarray * self, float * data, PyObject * base)
{
    if (self->data_allocated)
    {
        assert(self->devdata);
        if (device_free(self->devdata))
        {
            self->devdata = NULL;
            self->data_allocated = 0;
            return -1;
        }
    }
    // Get the original base object (base.base.base...)
    PyObject * orig_base = base;
    // base is not always a CudaNdarray. It can be a GpuArray from pycuda, ...
    while (orig_base && CudaNdarray_Check(orig_base) && ((CudaNdarray*) orig_base)->base)
    {
        // base_base is itself a view
        orig_base = ((CudaNdarray*) orig_base)->base;
    }
    //N.B. XDECREF and XINCREF are no-ops for NULL pointers
    if (self->base != orig_base)
    {
        Py_XDECREF(self->base);
        self->base = orig_base;
        Py_XINCREF(self->base);
    }
    self->data_allocated = 0;
    self->devdata = data;
    return 0;
}

static __global__ void k_copy_1d(const int N, const float * x, const int sx, float * y, const int sy)
{
    for (int i = threadIdx.x + blockIdx.x * blockDim.x; i < N; i += gridDim.x*blockDim.x)
    {
        y[i*sy] = x[i*sx];
    }
}

// N1 through N4 are the size of y
static __global__ void k_copy_4d(const int N1,
        const int N2, const int N3, const int N4,
        const float * x, const int sx1, const int sx2, const int sx3,
        const int sx4,  float * y, const int sy1, const int sy2,
        const int sy3, const int sy4)
{
    // These must be made int instead of unsigned int due to a bug in nvcc
    int bx = blockIdx.x;
    int by = blockIdx.y;

    for (int i = bx; i < N1; i += gridDim.x)
    {
        for (int j = by; j < N2; j += gridDim.y)
        {
            for (int k = threadIdx.x; k < N3; k += (int) blockDim.x)
            {
                for (int l = threadIdx.y; l < N4; l += (int) blockDim.y)
                {
                    y[i * sy1 + j * sy2 + k * sy3 + l * sy4] =
                        x[i * sx1 + j * sx2 + k * sx3 + l * sx4];
                }
            }
        }
    }
}

//copy from other into self
int CudaNdarray_CopyFromCudaNdarray(CudaNdarray * self,
                                    const CudaNdarray * other,
                                    bool unbroadcast)
{
    int verbose = 0;
    if (verbose>1) fprintf(stderr, "CudaNdarray_CopyFromCudaNdarray\n");

    //standard elemwise size checks
    if (self->nd == -1)
    {
        PyErr_SetString(PyExc_TypeError,
                        "can't copy into un-initialized CudaNdarray");
        return -1;
    }
    CudaNdarray * new_other = NULL;

    if (self->nd < other->nd)
    {
        PyErr_Format(PyExc_NotImplementedError,
            "CudaNdarray_CopyFromCudaNdarray: The number of dimensions of the "
            "destination needs to be >= the number of dimensions of the "
            "source. Got %d and %d.", self->nd, other->nd);
        return -1;
    }
    else if (self->nd != other->nd)
    {
        new_other = (CudaNdarray *) CudaNdarray_View(other);
        int added_dims = self->nd - other->nd;
        int* pattern = (int*) alloca(self->nd * sizeof(int));
        for(int i = 0; i < added_dims; i++)
            pattern[i] = -1;
        for(int i = 0; i < other->nd; i++)
            pattern[i + added_dims] = i;
        CudaNdarray_dimshuffle(new_other, self->nd, pattern);
        other = new_other;
    }
    assert(self->nd == other->nd);
    //standard elemwise dim checks (also compute total size)
    unsigned int size = 1;
    unsigned int size_source = 1;
    for (int i = 0; i< self->nd; ++i)
    {
        if ((CudaNdarray_HOST_DIMS(self)[i] != CudaNdarray_HOST_DIMS(other)[i])
            && (1!=CudaNdarray_HOST_DIMS(other)[i] || !unbroadcast) )
        {
          PyErr_Format(PyExc_ValueError,
                       "CudaNdarray_CopyFromCudaNdarray:"
                       " need same dimensions for dim %d,"
                       " destination=%d, source=%d",
                       i, CudaNdarray_HOST_DIMS(self)[i],
                       CudaNdarray_HOST_DIMS(other)[i]);
          Py_XDECREF(new_other);
          return -1;
        }
        size *= (unsigned int) CudaNdarray_HOST_DIMS(self)[i];
        size_source *= (unsigned int) CudaNdarray_HOST_DIMS(other)[i];
    }
    if (0 == size)
    {
        Py_XDECREF(new_other);
        return 0; //nothing to copy, we're done.
    }
    if (CudaNdarray_is_c_contiguous(self) &&
        CudaNdarray_is_c_contiguous(other) &&
        size == size_source)
    {
        if (verbose)
            fprintf(stderr, "Copying contiguous vector with cublasScopy\n");

        cublasStatus_t err;
        err = cublasScopy(handle, size, CudaNdarray_DEV_DATA(other), 1,
                          CudaNdarray_DEV_DATA(self), 1);
        CNDA_THREAD_SYNC;
        Py_XDECREF(new_other);
        if (CUBLAS_STATUS_SUCCESS != err)
        {
            PyErr_SetString(PyExc_RuntimeError, "Error copying memory");
            return -1;
        }
        return 0;
    }
    //TODO: rewrite these copy operations to be more efficient
    //      See, for example the transpose example in the cuda_sdk.
    switch (self->nd)
    {
        case 0: // scalar
            {
                // THIS CASE SHOULD NEVER HAPPEN BECAUSE SCALARS ARE ALWAYS C CONTIGUOUS
                assert(0);
            }; break;
        case 1: // vector
            {
                if (verbose) fprintf(stderr, "Copying non-contiguous vector\n");
                if (verbose) fprint_CudaNdarray(stderr, other);
                unsigned int n_blocks = std::min(size,
                                                 (unsigned int)NUM_VECTOR_OP_BLOCKS);
                unsigned int n_threads = std::min(ceil_intdiv(size, n_blocks),
                                                  (unsigned int)NUM_VECTOR_OP_THREADS_PER_BLOCK);
                k_copy_1d<<<n_blocks, n_threads>>>(size,
                                            CudaNdarray_DEV_DATA(other),
                                            CudaNdarray_HOST_STRIDES(other)[0],
                                            CudaNdarray_DEV_DATA(self),
                                            CudaNdarray_HOST_STRIDES(self)[0]);
                CNDA_THREAD_SYNC;
                cudaError_t err = cudaGetLastError();
                if( cudaSuccess != err)
                {
                    PyErr_Format(PyExc_RuntimeError,
                                 "Cuda error: %s: %s. (n_blocks=%i,"
                                 " n_threads_per_block=%i)\n", "k_copy_1d",
                                 cudaGetErrorString(err), n_blocks, n_threads);
                    Py_XDECREF(new_other);
                    return -1;
                }
            }; break;
        case 4: // 4-tensor
            {
                if (verbose)
                {
                    if (0 != fprint_CudaNdarray(stderr, other))
                    {
                        Py_XDECREF(new_other);
                        return -1;
                    }
                }

                // The blocks implement the looping over the first two axes so
                // this needs to be (N1, N2)
                dim3 n_blocks( std::min(CudaNdarray_HOST_DIMS(self)[0],
                                        NUM_VECTOR_OP_BLOCKS),
                               std::min(CudaNdarray_HOST_DIMS(self)[1],
                                        NUM_VECTOR_OP_BLOCKS));
                // For the threads, just make as many as possible
                dim3 n_threads( std::min( (unsigned int) CudaNdarray_HOST_DIMS(self)[2],
                                 (unsigned int) NUM_VECTOR_OP_THREADS_PER_BLOCK),
                                std::min( (unsigned int) CudaNdarray_HOST_DIMS(self)[3],
                                    (unsigned int) NUM_VECTOR_OP_THREADS_PER_BLOCK));

                n_threads.x = std::min( (unsigned int) 32, (unsigned int) n_threads.x);
                n_threads.y = std::min( n_threads.y, NUM_VECTOR_OP_THREADS_PER_BLOCK / n_threads.x);

                k_copy_4d<<<n_blocks, n_threads>>>(
                                            // size of y
                                            (unsigned int) CudaNdarray_HOST_DIMS(self)[0], // N1
                                            (unsigned int) CudaNdarray_HOST_DIMS(self)[1], // N2
                                            (unsigned int) CudaNdarray_HOST_DIMS(self)[2], // N3
                                            (unsigned int) CudaNdarray_HOST_DIMS(self)[3], // N4
                                            CudaNdarray_DEV_DATA(other), // x
                                            // x strides
                                            CudaNdarray_HOST_STRIDES(other)[0],
                                            CudaNdarray_HOST_STRIDES(other)[1],
                                            CudaNdarray_HOST_STRIDES(other)[2],
                                            CudaNdarray_HOST_STRIDES(other)[3],
                                            CudaNdarray_DEV_DATA(self), // y
                                            // y strides
                                            CudaNdarray_HOST_STRIDES(self)[0],
                                            CudaNdarray_HOST_STRIDES(self)[1],
                                            CudaNdarray_HOST_STRIDES(self)[2],
                                            CudaNdarray_HOST_STRIDES(self)[3]
                                            );
                CNDA_THREAD_SYNC;
                cudaError_t err = cudaGetLastError();
                if( cudaSuccess != err)
                {
                    PyErr_Format(PyExc_RuntimeError,
                                 "Cuda error: %s: %s.",
                                 "k_copy_4d",
                                 cudaGetErrorString(err));
                    Py_XDECREF(new_other);
                    return -1;
                }
            }; break;
        default:
            {
                assert (cudaSuccess == cudaGetLastError());
                if (verbose)
                    fprintf(stderr,
                            "Copying with default version unbroadcast=%d\n",
                            unbroadcast);
                // call worker routine
                unsigned int threads_per_block = std::min(size,
                                                          (unsigned int)NUM_VECTOR_OP_THREADS_PER_BLOCK);
                unsigned int n_blocks = std::min(ceil_intdiv(size, threads_per_block),
                                                 (unsigned int)NUM_VECTOR_OP_BLOCKS);
                const CudaNdarray * cuda_dims = other;
                if(unbroadcast)
                    cuda_dims = self;
                //copy from other into self
                k_elemwise_unary_rowmajor_copy<<<n_blocks, threads_per_block>>>(
                        size,
                        (unsigned int)other->nd,
                        (const int *)CudaNdarray_DEV_DIMS(cuda_dims),
                        (const float*)CudaNdarray_DEV_DATA(other),
                        (const int *)CudaNdarray_DEV_STRIDES(other),
                        CudaNdarray_DEV_DATA(self),
                        (const int *)CudaNdarray_DEV_STRIDES(self));
                CNDA_THREAD_SYNC;
                cudaError_t err = cudaGetLastError();
                if(verbose>1)
                    fprintf(stderr,
                            "INFO k_elemwise_unary_rowmaj (n_blocks=%i,"
                            " n_threads_per_block=%i)\n",
                            n_blocks, threads_per_block);
                if( cudaSuccess != err)
                {
                    //fprint_CudaNdarray(stderr, self);
                    //fprint_CudaNdarray(stderr, other);
                    PyErr_Format(PyExc_RuntimeError,
                                 "Cuda error: %s: %s. (n_blocks=%i,"
                                 " n_threads_per_block=%i)\n",
                                 "k_elemwise_unary_rowmajor_copy",
                                 cudaGetErrorString(err), n_blocks,
                                 threads_per_block);
                    Py_XDECREF(new_other);
                    return -1;
                }
            }
    };
    Py_XDECREF(new_other);
    return 0;
}

int CudaNdarray_gemm(float alpha, const CudaNdarray * A, const CudaNdarray * B, float beta, CudaNdarray * C)
{
    if (A->nd != 2)
    {
        PyErr_SetString(PyExc_ValueError, "non-matrix arg A to gemm");
        return -1;
    }
    if (B->nd != 2)
    {
        PyErr_SetString(PyExc_ValueError, "non-matrix arg B to gemm");
        return -1;
    }
    if (C->nd != 2)
    {
        PyErr_SetString(PyExc_ValueError, "non-matrix arg C to gemm");
        return -1;
    }

    // We must allow dimensions to be zeros.
    if ((CudaNdarray_HOST_DIMS(A)[1] != CudaNdarray_HOST_DIMS(B)[0])
            || (CudaNdarray_HOST_DIMS(A)[0] != CudaNdarray_HOST_DIMS(C)[0])
            || (CudaNdarray_HOST_DIMS(B)[1] != CudaNdarray_HOST_DIMS(C)[1]))
    {
        PyErr_Format(PyExc_ValueError, "dimension mismatch in args to gemm (%i,%i)x(%i,%i)->(%i,%i)",
                CudaNdarray_HOST_DIMS(A)[0],
                CudaNdarray_HOST_DIMS(A)[1],
                CudaNdarray_HOST_DIMS(B)[0],
                CudaNdarray_HOST_DIMS(B)[1],
                CudaNdarray_HOST_DIMS(C)[0],
                CudaNdarray_HOST_DIMS(C)[1]);
        return -1;
    }

    // If matrix A or B has non-unit size and non-unit stride in both
    // dimensions, we can make a copy.
    CudaNdarray * A_new = NULL;
    CudaNdarray * B_new = NULL;
    if (((CudaNdarray_HOST_DIMS(A)[0] > 1)
         && (CudaNdarray_HOST_STRIDES(A)[0] != 1)
         && (CudaNdarray_HOST_DIMS(A)[1] > 1)
         && (CudaNdarray_HOST_STRIDES(A)[1] != 1))
        || (CudaNdarray_HOST_STRIDES(A)[0] < 0)
        || (CudaNdarray_HOST_STRIDES(A)[1] < 0))
    {
        A_new = (CudaNdarray*) CudaNdarray_Copy(A);
        if (!A_new)
            return -1;
        A = A_new;
    }

    if (((CudaNdarray_HOST_DIMS(B)[0] > 1)
         && (CudaNdarray_HOST_STRIDES(B)[0] != 1)
         && (CudaNdarray_HOST_DIMS(B)[1] > 1)
         && (CudaNdarray_HOST_STRIDES(B)[1] != 1))
        || (CudaNdarray_HOST_STRIDES(B)[0] < 0)
        || (CudaNdarray_HOST_STRIDES(B)[1] < 0))
    {
        B_new = (CudaNdarray*) CudaNdarray_Copy(B);
        if (!B_new)
        {
            // If A_new is NULL, meaning A was not copied nothing happens
            Py_XDECREF(A_new);
            return -1;
        }
        B = B_new;
    }

    // If matrix C has non-unit size and non-unit stride in both
    // dimensions, or negative strides, we can't operate. We cannot copy
    // C either, because the calling code will expect the result to be
    // in the original C container.
    if (((CudaNdarray_HOST_DIMS(C)[0] > 1)
         && (CudaNdarray_HOST_STRIDES(C)[0] != 1)
         && (CudaNdarray_HOST_DIMS(C)[1] > 1)
         && (CudaNdarray_HOST_STRIDES(C)[1] != 1))
        || (CudaNdarray_HOST_STRIDES(C)[0] < 0)
        || (CudaNdarray_HOST_STRIDES(C)[1] < 0))
    {
        PyErr_Format(PyExc_AssertionError,
                     "non-unit or negative stride in gemm arg C (%i,%i) of shape (%i,%i)",
                     CudaNdarray_HOST_STRIDES(C)[0],
                     CudaNdarray_HOST_STRIDES(C)[1],
                     CudaNdarray_HOST_DIMS(C)[0],
                     CudaNdarray_HOST_DIMS(C)[1]);
        Py_XDECREF(A_new);
        Py_XDECREF(B_new);
        return -1;
    }

    // the unit integer is divided logically into three fields of 4 bits
    // the lowermost 4 bits encode the stride pattern of the output
    // the next higher 4 bits encode the B variable (or y)
    // the next higher 4 bits encode the C variable (or x)
    //
    // the stride pattern for each input is encoded as 0 for unit stride from col to col (Row major)
    //                                                 1 for unit stride from row to row (Col major)

    // a stride of 0 implies a dimension of 1 - so we can actually define
    // a stride of 0 as a 'unit' stride because gemm will never use it.
    // If a dimension is 0, its stride will not be used either, so we can
    // consider it a 'unit' stride too.
    int unit = 0;
    if (CudaNdarray_HOST_STRIDES(A)[1] == 1 || CudaNdarray_HOST_DIMS(A)[1] <= 1) {
        unit |= (0x0 << 8);
    } else if (CudaNdarray_HOST_STRIDES(A)[0] == 1 || CudaNdarray_HOST_DIMS(A)[0] <= 1) {
        unit |= (0x1 << 8);
    } else {
        unit |= (0x2 << 8);
    }
    if (CudaNdarray_HOST_STRIDES(B)[1] == 1 || CudaNdarray_HOST_DIMS(B)[1] <= 1) {
        unit |= (0x0 << 4);
    } else if (CudaNdarray_HOST_STRIDES(B)[0] == 1 || CudaNdarray_HOST_DIMS(B)[0] <= 1) {
        unit |= (0x1 << 4);
    } else {
        unit |= (0x2 << 4);
    }
    if (CudaNdarray_HOST_STRIDES(C)[1] == 1 || CudaNdarray_HOST_DIMS(C)[1] <= 1) {
        unit |= (0x0 << 0);
    } else if (CudaNdarray_HOST_STRIDES(C)[0] == 1 || CudaNdarray_HOST_DIMS(C)[0] <= 1) {
        unit |= (0x1 << 0);
    } else {
        unit |= (0x2 << 0);
    }

    /* create appropriate strides for malformed matrices that are row or column
     * vectors
     */
    int sa_0 = (CudaNdarray_HOST_DIMS(A)[0] > 1) ? CudaNdarray_HOST_STRIDES(A)[0] : CudaNdarray_HOST_DIMS(A)[1];
    int sa_1 = (CudaNdarray_HOST_DIMS(A)[1] > 1) ? CudaNdarray_HOST_STRIDES(A)[1] : CudaNdarray_HOST_DIMS(A)[0];
    int sb_0 = (CudaNdarray_HOST_DIMS(B)[0] > 1) ? CudaNdarray_HOST_STRIDES(B)[0] : CudaNdarray_HOST_DIMS(B)[1];
    int sb_1 = (CudaNdarray_HOST_DIMS(B)[1] > 1) ? CudaNdarray_HOST_STRIDES(B)[1] : CudaNdarray_HOST_DIMS(B)[0];
    int sc_0 = (CudaNdarray_HOST_DIMS(C)[0] > 1) ? CudaNdarray_HOST_STRIDES(C)[0] : CudaNdarray_HOST_DIMS(C)[1];
    int sc_1 = (CudaNdarray_HOST_DIMS(C)[1] > 1) ? CudaNdarray_HOST_STRIDES(C)[1] : CudaNdarray_HOST_DIMS(C)[0];

    float* a = CudaNdarray_DEV_DATA(A);
    float* b = CudaNdarray_DEV_DATA(B);
    float* c = CudaNdarray_DEV_DATA(C);
    cublasOperation_t N = CUBLAS_OP_N;
    cublasOperation_t T = CUBLAS_OP_T;
    //std::cerr << (unit/256) MOD 16 << (unit / 16) MOD 16 << unit MOD 16<< '\\n';
    // There should be no negative stride at that point
#define CHK_STRIDE_SGEMM(T0, T1, D0, D1, D2, a, x, sx, y, sy, b, z, sz) \
    if (sx == 0){sx = 1;}\
    if (sy == 0){sy = 1;}\
    if (sz == 0){sz = 1;}\
    if ((sx > 0) && (sy > 0) && (sz > 0)) { \
        err = cublasSgemm(handle, T0, T1, D0, D1, D2, &a, x, sx, y, sy, &b, z, sz); \
    } else { \
        PyErr_SetString(PyExc_AssertionError, "negative stride to sGemm");\
        Py_XDECREF(A_new);\
        Py_XDECREF(B_new);\
        return -1; \
    }

    cublasStatus_t err;
    switch(unit)
    {
        case 0x000: CHK_STRIDE_SGEMM(N, N, CudaNdarray_HOST_DIMS(C)[1], CudaNdarray_HOST_DIMS(C)[0], CudaNdarray_HOST_DIMS(A)[1], alpha, b, sb_0, a, sa_0, beta, c, sc_0); break;
        case 0x100: CHK_STRIDE_SGEMM(N, T, CudaNdarray_HOST_DIMS(C)[1], CudaNdarray_HOST_DIMS(C)[0], CudaNdarray_HOST_DIMS(A)[1], alpha, b, sb_0, a, sa_1, beta, c, sc_0); break;
        case 0x010: CHK_STRIDE_SGEMM(T, N, CudaNdarray_HOST_DIMS(C)[1], CudaNdarray_HOST_DIMS(C)[0], CudaNdarray_HOST_DIMS(A)[1], alpha, b, sb_1, a, sa_0, beta, c, sc_0); break;
        case 0x110: CHK_STRIDE_SGEMM(T, T, CudaNdarray_HOST_DIMS(C)[1], CudaNdarray_HOST_DIMS(C)[0], CudaNdarray_HOST_DIMS(A)[1], alpha, b, sb_1, a, sa_1, beta, c, sc_0); break;
        case 0x001: CHK_STRIDE_SGEMM(T, T, CudaNdarray_HOST_DIMS(C)[0], CudaNdarray_HOST_DIMS(C)[1], CudaNdarray_HOST_DIMS(A)[1], alpha, a, sa_0, b, sb_0, beta, c, sc_1); break;
        case 0x101: CHK_STRIDE_SGEMM(N, T, CudaNdarray_HOST_DIMS(C)[0], CudaNdarray_HOST_DIMS(C)[1], CudaNdarray_HOST_DIMS(A)[1], alpha, a, sa_1, b, sb_0, beta, c, sc_1); break;
        case 0x011: CHK_STRIDE_SGEMM(T, N, CudaNdarray_HOST_DIMS(C)[0], CudaNdarray_HOST_DIMS(C)[1], CudaNdarray_HOST_DIMS(A)[1], alpha, a, sa_0, b, sb_1, beta, c, sc_1); break;
        case 0x111: CHK_STRIDE_SGEMM(N, N, CudaNdarray_HOST_DIMS(C)[0], CudaNdarray_HOST_DIMS(C)[1], CudaNdarray_HOST_DIMS(A)[1], alpha, a, sa_1, b, sb_1, beta, c, sc_1); break;
        default: PyErr_Format(PyExc_ValueError, "some matrix has no unit stride (unit=%x)", unit);
                 return -1;
    };
    CNDA_THREAD_SYNC;
    Py_XDECREF(A_new);
    Py_XDECREF(B_new);

    if (CUBLAS_STATUS_SUCCESS != err)
    {
        PyErr_Format(PyExc_RuntimeError,
                     "cublasSgemm failed (%i) %s\n"
                     " unit=%x N=%d, c.dims=[%d %d], a.dim=[%d %d], alpha=%f, beta=%f, a=%p, b=%p, c=%p"
                     " sa_0=%d, sa_1=%d, sb_0=%d, sb_1=%d, sc_0=%d, sc_1=%d",
                     err,  cublasGetErrorString(err),
                     unit, N,
                     CudaNdarray_HOST_DIMS(C)[0],
                     CudaNdarray_HOST_DIMS(C)[1],
                     CudaNdarray_HOST_DIMS(A)[0], CudaNdarray_HOST_DIMS(A)[1],
                     alpha, beta, a, b, c, sa_0, sa_1, sb_0, sb_1, sc_0, sc_1);

        return -1;
    }
    return 0;
}

int CudaNdarray_sgemv(float alpha, const CudaNdarray * A, const CudaNdarray * B, float beta, CudaNdarray * C)
{
    /**
    * C <- alpha A B + beta C
    *    A : matrix
    *    B, C: vector
    *    alpha, beta: scalars
    */
    if (A->nd != 2) { PyErr_SetString(PyExc_ValueError, "non-matrix arg to gemv"); return -1; }
    if (B->nd != 1) { PyErr_SetString(PyExc_ValueError, "non-vector arg to gemv"); return -1; }
    if (C->nd != 1) { PyErr_SetString(PyExc_ValueError, "non-vector arg to gemv"); return -1; }

    // We must allow dimensions to be zeros.
    if ((CudaNdarray_HOST_DIMS(A)[1] != CudaNdarray_HOST_DIMS(B)[0])
            || (CudaNdarray_HOST_DIMS(A)[0] != CudaNdarray_HOST_DIMS(C)[0]))
    {
        PyErr_Format(PyExc_ValueError, "dimension mismatch in args to gemv (%i,%i)x(%i)->(%i)",
                CudaNdarray_HOST_DIMS(A)[0],
                CudaNdarray_HOST_DIMS(A)[1],
                CudaNdarray_HOST_DIMS(B)[0],
                CudaNdarray_HOST_DIMS(C)[0]);
        return -1;
    }

    // If matrix A has non-unit size and non-unit stride in both
    // dimensions, or negative strides, we cannot operate, but we can
    // make a copy.
    CudaNdarray * A_new = NULL;
    CudaNdarray * B_new = NULL;
    if (((CudaNdarray_HOST_DIMS(A)[0] > 1)
         && (CudaNdarray_HOST_STRIDES(A)[0] != 1)
         && (CudaNdarray_HOST_DIMS(A)[1] > 1)
         && (CudaNdarray_HOST_STRIDES(A)[1] != 1))
        || (CudaNdarray_HOST_STRIDES(A)[0] < 0)
        || (CudaNdarray_HOST_STRIDES(A)[1] < 0))
    {
        A_new = (CudaNdarray*) CudaNdarray_Copy(A);
        if (!A_new)
            return -1;
        A = A_new;
    }

    // If vector B as a negative stride, we also have to make a copy.
    if (CudaNdarray_HOST_STRIDES(B)[0] < 0)
    {
        B_new = (CudaNdarray*) CudaNdarray_Copy(B);
        if (!B_new)
        {
            // If A was not copied, A_new is NULL, and Py_XDECREF does not
            // do anything
            Py_XDECREF(A_new);
            return -1;
        }
        B = B_new;
    }

    // cudablas does not handle negative strides as expected
    if (   (CudaNdarray_HOST_STRIDES(A)[0] < 0)
        || (CudaNdarray_HOST_STRIDES(A)[1] < 0))
    {
        PyErr_Format(PyExc_ValueError, "illegal strides in args to gemv (%i,%i)",
                CudaNdarray_HOST_STRIDES(A)[0],
                CudaNdarray_HOST_STRIDES(A)[1]);
        Py_XDECREF(A_new);
        Py_XDECREF(B_new);
        return -1;
    }

    /* create appropriate strides for malformed matrices that are row or column
     * vectors
     */
    int sa_0 = (CudaNdarray_HOST_DIMS(A)[0] > 1) ? CudaNdarray_HOST_STRIDES(A)[0] : CudaNdarray_HOST_DIMS(A)[1];
    int sa_1 = (CudaNdarray_HOST_DIMS(A)[1] > 1) ? CudaNdarray_HOST_STRIDES(A)[1] : CudaNdarray_HOST_DIMS(A)[0];
    int sb_0 = (CudaNdarray_HOST_DIMS(B)[0] > 1) ? CudaNdarray_HOST_STRIDES(B)[0] : 1;
    int sc_0 = (CudaNdarray_HOST_DIMS(C)[0] > 1) ? CudaNdarray_HOST_STRIDES(C)[0] : 1;

    if (sa_0 == 0)
        sa_0 = 1;
    if (sa_1 == 0)
        sa_1 = 1;

    // This is important because we can end up not calling Sgemv at all
    cublasStatus_t err = CUBLAS_STATUS_SUCCESS;
    if (CudaNdarray_SIZE(C)) {
        if ((CudaNdarray_HOST_DIMS(A)[0] <= 1)
            || ((CudaNdarray_HOST_STRIDES(A)[0] == 1)
                && (CudaNdarray_HOST_STRIDES(A)[1] > 0)))
        {
            err = cublasSgemv(handle, CUBLAS_OP_N,
                    CudaNdarray_HOST_DIMS(A)[0], CudaNdarray_HOST_DIMS(A)[1],
                    &alpha,
                    CudaNdarray_DEV_DATA(A), sa_1,
                    CudaNdarray_DEV_DATA(B), sb_0,
                    &beta,
                    CudaNdarray_DEV_DATA(C), sc_0);
        }
        else if ((CudaNdarray_HOST_DIMS(A)[1] <= 1)
                || ((CudaNdarray_HOST_STRIDES(A)[1] == 1)
                    && (CudaNdarray_HOST_STRIDES(A)[0] > 0)))
        {
            err = cublasSgemv(handle, CUBLAS_OP_T,
                    CudaNdarray_HOST_DIMS(A)[1], CudaNdarray_HOST_DIMS(A)[0],
                    &alpha,
                    CudaNdarray_DEV_DATA(A), sa_0,
                    CudaNdarray_DEV_DATA(B), sb_0,
                    &beta,
                    CudaNdarray_DEV_DATA(C), sc_0);
        }
        else
        {
            PyErr_Format(PyExc_AssertionError,
                         "Unexpected stride pattern in gemv: (%i, %i) x %i -> %i.\n"
                         "Shapes are: (%i, %i) x %i -> %i\n",
                         CudaNdarray_HOST_STRIDES(A)[0],
                         CudaNdarray_HOST_STRIDES(A)[1],
                         CudaNdarray_HOST_STRIDES(B)[0],
                         CudaNdarray_HOST_STRIDES(C)[0],
                         CudaNdarray_HOST_DIMS(A)[0],
                         CudaNdarray_HOST_DIMS(A)[1],
                         CudaNdarray_HOST_DIMS(B)[0],
                         CudaNdarray_HOST_DIMS(C)[0]);
            Py_XDECREF(A_new);
            Py_XDECREF(B_new);
            return -1;
        }
    }

    CNDA_THREAD_SYNC;
    Py_XDECREF(A_new);
    Py_XDECREF(B_new);

    if (CUBLAS_STATUS_SUCCESS != err)
    {
        PyErr_Format(PyExc_RuntimeError,
                     "cublasSgemv failed (%i)",
                     err);
        return -1;
    }
    return 0;
}

int CudaNdarray_sger(float alpha, const CudaNdarray * x, const CudaNdarray * y, CudaNdarray * A) {
    if (x->nd != 1) { PyErr_SetString(PyExc_ValueError, "non-vector arg x to sger"); return -1; }
    if (y->nd != 1) { PyErr_SetString(PyExc_ValueError, "non-vector arg y to sger"); return -1; }
    if (A->nd != 2) { PyErr_SetString(PyExc_ValueError, "non-matrix arg A to sger"); return -1; }

    if ((CudaNdarray_HOST_DIMS(A)[0] != CudaNdarray_HOST_DIMS(x)[0])
        || (CudaNdarray_HOST_DIMS(A)[1] != CudaNdarray_HOST_DIMS(y)[0])) {
        PyErr_Format(PyExc_ValueError,
                     "dimension mismatch in args to sger (%i)x(%i)->(%i,%i)",
                     CudaNdarray_HOST_DIMS(x)[0],
                     CudaNdarray_HOST_DIMS(y)[0],
                     CudaNdarray_HOST_DIMS(A)[0],
                     CudaNdarray_HOST_DIMS(A)[1]);
        return -1;
    }

    int x_strides = CudaNdarray_HOST_STRIDES(x)[0];
    CudaNdarray * x_new = NULL;
    if(x_strides == 0){
        if(CudaNdarray_HOST_DIMS(x)[0] != 1){
            PyErr_Format(PyExc_RuntimeError,
                         "CudaNdarray_sger: Invalid input x (should not happen)."
                         " We received a CudaNdarray vector with a stride of 0"
                         " that has more than 1 element!");
            return -1;
        }
        x_strides = 1;
    } else if(x_strides < 0){
        x_new = (CudaNdarray*) CudaNdarray_Copy(x);
        x = x_new;
        x_strides = CudaNdarray_HOST_STRIDES(x)[0];
    }

    int y_strides = CudaNdarray_HOST_STRIDES(y)[0];
    CudaNdarray * y_new = NULL;
    if(y_strides == 0){
        if(CudaNdarray_HOST_DIMS(y)[0] != 1){
            PyErr_Format(PyExc_RuntimeError,
                         "CudaNdarray_sger: Invalid input y (should not happen)."
                         " We received a CudaNdarray vector with a stride of 0"
                         " that has more than 1 elements!");
            Py_XDECREF(x_new);
            return -1;
        }
        y_strides = 1;
    } else if(y_strides < 0){
        y_new = (CudaNdarray*) CudaNdarray_Copy(y);
        y = y_new;
        y_strides = CudaNdarray_HOST_STRIDES(y)[0];
    }

    // Create appropriate strides if A is a row or column vector
    int sa_0 = (CudaNdarray_HOST_DIMS(A)[0] > 1) ? CudaNdarray_HOST_STRIDES(A)[0]
                                                 : CudaNdarray_HOST_DIMS(A)[1];
    int sa_1 = (CudaNdarray_HOST_DIMS(A)[1] > 1) ? CudaNdarray_HOST_STRIDES(A)[1]
                                                 : CudaNdarray_HOST_DIMS(A)[0];

    // This is important because we can end up not calling Sger at all
    cublasStatus_t err = CUBLAS_STATUS_SUCCESS;
    if(CudaNdarray_SIZE(A)){
        // If A is in col-major
        if ((CudaNdarray_HOST_DIMS(A)[0] <= 1)
            || ((CudaNdarray_HOST_STRIDES(A)[0] == 1)
                && (CudaNdarray_HOST_STRIDES(A)[1] > 0)))
        {
            err = cublasSger(handle, CudaNdarray_HOST_DIMS(x)[0], CudaNdarray_HOST_DIMS(y)[0], &alpha,
                       CudaNdarray_DEV_DATA(x), x_strides,
                       CudaNdarray_DEV_DATA(y), y_strides,
                       CudaNdarray_DEV_DATA(A), sa_1);
        }
        // Since Sger expects A in col-major, we invert x and y to fake this.
        else if ((CudaNdarray_HOST_DIMS(A)[1] <= 1)
                || ((CudaNdarray_HOST_STRIDES(A)[1] == 1)
                    && (CudaNdarray_HOST_STRIDES(A)[0] > 0)))
        {
            err = cublasSger(handle, CudaNdarray_HOST_DIMS(y)[0], CudaNdarray_HOST_DIMS(x)[0], &alpha,
                       CudaNdarray_DEV_DATA(y), y_strides,
                       CudaNdarray_DEV_DATA(x), x_strides,
                       CudaNdarray_DEV_DATA(A), sa_0);
        }
        // A has to be either c- or f-contiguous, with no negative strides
        else
        {
            PyErr_SetString(PyExc_NotImplementedError,
                            "non-contiguous A, or negative strides, in sger");
            Py_XDECREF(x_new);
            Py_XDECREF(y_new);
            return -1;
        }
    }
    CNDA_THREAD_SYNC;
    Py_XDECREF(x_new);
    Py_XDECREF(y_new);

    if (CUBLAS_STATUS_SUCCESS != err)
    {
        PyErr_Format(PyExc_RuntimeError,
                     "cublasSger failed (%i)",
                     err);
        return -1;
    }

    return 0;
}

/**
 *
 * Precondition:
 *  a->dim[d] == (dims_a[d]==0) ? (1 << log2_dims_a[d]) : dims_a[d]
 *  z->dim[d] == (z_str[d]==0) ? 1 : dims_a[d];
 *
 *  TODO: templatize this function to support other reductions.
 *  All that needs to change is the initial value for sum, and the reduction operator.
 */

static __global__ void kernel_reduce_sum(const unsigned int size_z,
        const unsigned int nd,
        const int * dims_a,
        const int * log2_dims_a,
        const int * a_str,
        const float * a_data,
        const int * z_str,
        float * z_data)
{
    const unsigned int idx = blockIdx.x * blockDim.x + threadIdx.x;
    const unsigned int numThreads = blockDim.x * gridDim.x;

    //structure data contains the strides and dimensions of both a and z
    // a_dim[0], a_dim[1], ... a_dim[nd-1],
    // a_log2dim[0], a_log2dim[1], ... a_log2dim[nd-1],
    // a_str[0], ... a_str[nd-1],
    // z_str[0], ... z_str[nd-1]
    extern __shared__ int structure_data[];
    for (unsigned int i = threadIdx.x; i < nd; i += blockDim.x)
    {
        structure_data[i+0*nd] = dims_a[i];
        structure_data[i+1*nd] = log2_dims_a[i];
        structure_data[i+2*nd] = a_str[i];
        structure_data[i+3*nd] = z_str[i];
    }
    dims_a = structure_data;
    log2_dims_a = structure_data + nd;
    a_str = structure_data + 2*nd;
    z_str = structure_data + 3*nd;

    __syncthreads(); //wait for all the shared structure to be loaded

    for (unsigned int i = idx; i < size_z; i += numThreads)
    {
        unsigned int ii = i;
        const float * a_data_i = a_data;
        float * z_data_i = z_data;
        unsigned int n_reduce_elements = 1;
        unsigned int n_reduce_dims = 0;
        unsigned int reduce_dim0 = nd-1;


        //In this loop, we locate the initial element of the slice that we'd like to reduce with this thread
        //  At the same time, we [re]calculate the size of that slice (n_reduce_elements)
        for (unsigned int d = 0; d < nd; ++d)
        {
            if (a_str[d] && (!z_str[d])) // this means 'd' is a dimension we are reducing over
            {
                n_reduce_elements *= dims_a[d];
                n_reduce_dims += 1;
                reduce_dim0 = (d < reduce_dim0) ? d : reduce_dim0;
            }
            else //'d' is not a dimension that we are reducing over
            {
                unsigned int pos_d;
                if (log2_dims_a[d]==-1) //TODO: when things are working, use this switch
                {
                    // this branch is not preferred,
                    // because the manual said that integer mod and div operations are slow on gpu
                    pos_d = (ii % dims_a[d]);
                    ii = (ii / dims_a[d]);
                }
                else
                {
                    pos_d = (ii & ((1 << log2_dims_a[d])-1)); //take the lower log2_dims bits
                    ii = (ii >> log2_dims_a[d]);  //shift those lower log2_dims bits off of ii
                }
                a_data_i += pos_d * a_str[d];
                z_data_i += pos_d * z_str[d];
            }
        }
        // now we've got pointers a_data_i and z_data_i into element 0 of the slice over which we are reducing
        // do a similar loop

        float sum = 0.0f;
        switch(n_reduce_dims)
        {
            case 0:
                {
                    sum = a_data_i[0];
                }
                break;
            case 1:
                {
                    const int stride = a_str[reduce_dim0];
                    const float * a_data_i_max = a_data_i + dims_a[reduce_dim0] * stride;
                    while (a_data_i != a_data_i_max)
                    {
                        sum += a_data_i[0];
                        a_data_i += stride;
                    }
                }
                break;
            case 2:
                {
                    int rd = reduce_dim0+1;
                    for (; rd < nd; ++rd)
                    {
                        if (a_str[rd] && (!z_str[rd])) // this means 'rd' is a dimension we are reducing over
                            break;
                    }
                    const int stride0 = a_str[reduce_dim0];
                    const int stride1 = a_str[rd];
                    for (int ii = 0; ii < dims_a[rd]; ++ii)
                    {
                        const float * a_data_ri = a_data_i + ii * stride1;
                        const float * a_data_ri_max = a_data_ri + dims_a[reduce_dim0] * stride0;
                        while (a_data_ri != a_data_ri_max)
                        {
                            sum += a_data_ri[0];
                            a_data_ri += stride0;
                        }
                    }
                };
                break;
            default:
                {
                    for (unsigned int reduce_i = 0; reduce_i < n_reduce_elements; ++reduce_i)
                    {
                        //TODO: optimize this loop to work more like theano's Elemwise.  It's serial code.
                        unsigned int reduce_ii = reduce_i;
                        const float * a_data_ri = a_data_i;

                        //This loop finds the element in the a slice to add.
                        for (unsigned int rd = reduce_dim0; rd < nd; ++rd)
                        {
                            unsigned int pos_d;
                            if (a_str[rd] && (!z_str[rd])) // this means 'd' is a dimension we are reducing over
                            {
                                if (log2_dims_a[rd]==-1)
                                {
                                    // this branch is not preferred,
                                    // because the manual said that integer mod and div operations are slow on gpu
                                    pos_d = (reduce_ii % dims_a[rd]);
                                    reduce_ii = (reduce_ii / dims_a[rd]);
                                }
                                else
                                {
                                    pos_d = (reduce_ii & ((1 << log2_dims_a[rd])-1)); //take the lower log2_dims bits
                                    reduce_ii = (reduce_ii >> log2_dims_a[rd]);  //shift those lower log2_dims bits off of ii
                                }
                                a_data_ri += pos_d * a_str[rd];
                            }
                        }
                        sum += a_data_ri[0];
                    }
                }
        }
        z_data_i[0] = sum;
    }
}

static __global__ void kernel_reduce_sum_1011(
        const unsigned int d0,
        const unsigned int d1,
        const unsigned int d2,
        const unsigned int d3,
        const float *A, const int sA0, const int sA1, const int sA2, const int sA3,
        float * Z, const int sZ0)
{
    const int threadCount = blockDim.x * blockDim.y * blockDim.z;
    const int threadNum = threadIdx.z * blockDim.x * blockDim.y + threadIdx.y * blockDim.x + threadIdx.x;
    extern __shared__ float buf[];
    float mysum = 0.0f;

    if (warpSize != 32)
    {
        return;  //TODO: set error code
    }

    for (int i0 = threadIdx.z; i0 < d0; i0 += blockDim.z)
    {
        float Ai = A[i0 * sA0 + blockIdx.x * sA1 + threadIdx.y * sA2 + threadIdx.x * sA3];
        mysum += Ai;
    }
    buf[threadNum] = mysum;
    __syncthreads();

    // rest of function is handled by one warp
    if (threadNum < warpSize)
    {
        for (int i = threadNum + warpSize; i < threadCount; i += warpSize)
        {
            mysum += buf[i];
        }
        buf[threadNum] = mysum;
        if (threadNum < 16)
        {
            //reduce so that threadNum 0 has the sum of everything
            if(threadNum + 16 < threadCount) buf[threadNum] += buf[threadNum+16];
            if(threadNum + 8 < threadCount) buf[threadNum] += buf[threadNum+8];
            if(threadNum + 4 < threadCount) buf[threadNum] += buf[threadNum+4];
            if(threadNum + 2 < threadCount) buf[threadNum] += buf[threadNum+2];
            if(threadNum + 1 < threadCount) buf[threadNum] += buf[threadNum+1];
            if (threadNum == 0)
            {
                Z[blockIdx.x*sZ0] = buf[0];
            }
        }
    }
}
/**
 * Dimensions in which the self has size 1 and A has size > 1 are considered summing dimensions
 * Dimensions in which self has size > 1 and A has size > 1 are considered non-summing dimensions, and in this case their sizes must be equal.
 */
int
CudaNdarray_reduce_sum(CudaNdarray * self, CudaNdarray * A)
{
    int verbose = 0;
    //check input rank
    if (self->nd != A->nd)
    {
        PyErr_Format(PyExc_TypeError, "Rank mismatch in CudaNdarray_sum: %i vs %i", self->nd, A->nd);
        return -1;
    }
    for (int i = 0; i < self->nd; ++i)
    {
        if ((CudaNdarray_HOST_DIMS(self)[i] > 1) && (CudaNdarray_HOST_DIMS(self)[i] != CudaNdarray_HOST_DIMS(A)[i]))
        {
            PyErr_Format(PyExc_TypeError, "Dimension mismatch in CudaNdarray_sum: self->dim[%i] == %i , A->dim[%i] = %i",
                    i, CudaNdarray_HOST_DIMS(self)[i], i, CudaNdarray_HOST_DIMS(A)[i]);
            return -1;
        }
    }

    int n_summations = (unsigned int)CudaNdarray_SIZE(self);
    if (verbose)
    {
        std::cerr << "reduce_sum n_summations " << n_summations  << '\n';
        std::cerr << "reduce_sum nd " << self->nd  << '\n';
        fprint_CudaNdarray(stderr, A);
        fprint_CudaNdarray(stderr, self);
    }
    if (0 && (A->nd == 4) //check to see if kernel_reduce_sum_1011 applies
            && (CudaNdarray_HOST_DIMS(self)[0] == 1)
            && (CudaNdarray_HOST_DIMS(self)[2] == 1)
            && (CudaNdarray_HOST_DIMS(self)[3] == 1)
       )
    {
        dim3 n_threads(CudaNdarray_HOST_DIMS(A)[3], CudaNdarray_HOST_DIMS(A)[2]);
        dim3 n_blocks(CudaNdarray_HOST_DIMS(A)[1]);
        while (n_threads.x * n_threads.y * n_threads.z < NUM_VECTOR_OP_THREADS_PER_BLOCK) ++n_threads.z;
        n_threads.z -= 1;
        if (n_threads.z > 64) n_threads.z = 64;
        if (n_threads.z)
        {
            if (verbose) printf("trying kernel_reduce_sum_1011\n");
            int n_shared = sizeof(float) * n_threads.x * n_threads.y * n_threads.z;
            kernel_reduce_sum_1011<<<n_blocks, n_threads, n_shared>>>(
                    CudaNdarray_HOST_DIMS(A)[0],
                    CudaNdarray_HOST_DIMS(A)[1],
                    CudaNdarray_HOST_DIMS(A)[2],
                    CudaNdarray_HOST_DIMS(A)[3],
                    CudaNdarray_DEV_DATA(A),
                    CudaNdarray_HOST_STRIDES(A)[0],
                    CudaNdarray_HOST_STRIDES(A)[1],
                    CudaNdarray_HOST_STRIDES(A)[2],
                    CudaNdarray_HOST_STRIDES(A)[3],
                    CudaNdarray_DEV_DATA(self),
                    CudaNdarray_HOST_STRIDES(self)[1]);
            CNDA_THREAD_SYNC;
            if (cudaSuccess == cudaGetLastError()) return 0;
            if (verbose) printf("failed, falling back to kernel_reduce_sum\n");
        }
    }

    int n_threads_per_block = std::min(n_summations,
            NUM_VECTOR_OP_THREADS_PER_BLOCK);
    int n_blocks = std::min(ceil_intdiv(n_summations,n_threads_per_block),
            NUM_VECTOR_OP_BLOCKS);
    int n_structure_cache = self->nd * 4 * sizeof(int);

    if (verbose)
    {
        std::cerr << "n_blocks, n_threads_per_block " << n_blocks << ' ' << n_threads_per_block  << '\n';
    }
    assert (self->nd > 0);
    assert (self->nd == A->nd);
    kernel_reduce_sum<<<n_blocks, n_threads_per_block, n_structure_cache>>>(
            n_summations,
            self->nd,
            CudaNdarray_DEV_DIMS(A),
            CudaNdarray_DEV_LOG2DIMS(A),
            CudaNdarray_DEV_STRIDES(A),
            CudaNdarray_DEV_DATA(A),
            CudaNdarray_DEV_STRIDES(self),
            CudaNdarray_DEV_DATA(self));
    CNDA_THREAD_SYNC;
    cudaError_t err = cudaGetLastError();
    if (cudaSuccess != err)
    {
        PyErr_Format(PyExc_RuntimeError, "Cuda error: %s: %s.\n", "kernel_reduce_sum", cudaGetErrorString(err));
        return -1;
    }
    return 0;
}
int
CudaNdarray_reduce_prod(CudaNdarray * self, const CudaNdarray * A)
{
    PyErr_SetString(PyExc_NotImplementedError, "");
    return -1;
}
int
CudaNdarray_reduce_min(CudaNdarray * self, const CudaNdarray * A)
{
    PyErr_SetString(PyExc_NotImplementedError, "");
    return -1;
}
int
CudaNdarray_reduce_max(CudaNdarray * self, const CudaNdarray * A)
{
    PyErr_SetString(PyExc_NotImplementedError, "");
    return -1;
}


/**
 *
 *  pattern is a permutation of [0, 1, ... self->nd-1] with the following twists:
 *  - an element 'd' of the permutation can be dropped if CudaNdarray_HOST_DIMS(self)[d] == 1
 *  - any number of '-1' elements can be in the pattern, and they will cause new ranks (with dim==1) to be inserted.
 *
 *  For example, if CudaNdarray_HOST_DIMS(self) == [4, 5, 1, 6], and pattern = [0,3,-1,-1, 1], then CudaNdarray_HOST_DIMS(self) would be modified to become:
 *     [4, 6, 1, 1, 5] (we dropped the original dim[2]==1, and inserted two singleton dimensions with the -1s.
 */
int
CudaNdarray_dimshuffle(CudaNdarray * self, unsigned int len, const int * pattern)
{
    //TODO: pass a workspace pointer to avoid the internal malloc
    int * newdims = (int *)malloc(sizeof(int) * (len + len + self->nd)); //we tack on the taken buffer here for speed of not having to malloc twice.
    int * newstrides = newdims + len;
    int * dims_taken = newstrides + len;
    if (!newdims)
    {
        PyErr_SetString(PyExc_MemoryError, "CudaNdarray_dimshuffle: Failed to allocate temporary space");
        return -1;
    }
    for (int i = 0; i < self->nd; ++i)
    {
        dims_taken[i] = 0;
    }
    for (int i = 0; i < len; ++i)
    {
        if (pattern[i] < 0)
        {
            newdims[i] = 1;
            newstrides[i] = 0;
        }
        else if(dims_taken[pattern[i]])
        {
            PyErr_Format(PyExc_ValueError, "Cudandarray_dimshuffle: invalid pattern for Cudandarray_dimshuffle. You used the dimensions %d multiple time",
                         pattern[i]);
            free(newdims);
            return -1;
        }
        else if (pattern[i]>= self->nd)
        {
            PyErr_Format(PyExc_ValueError, "Cudandarray_dimshuffle: invalid pattern for Cudandarray_dimshuffle. You asked for a dimensions that don't exist %d for a %d dims CudaNdarray",
                         pattern[i], self->nd);
            free(newdims);
            return -1;
        }
        else
        {
            newdims[i] = CudaNdarray_HOST_DIMS(self)[pattern[i]];
            newstrides[i] = CudaNdarray_HOST_STRIDES(self)[pattern[i]];
            dims_taken[pattern[i]] = 1;
        }
    }
    //Check if we dropped not broadcastable dims
    for (int i = 0; i < self->nd; ++i)
    {
        if (dims_taken[i]==0 && CudaNdarray_HOST_DIMS(self)[i]!=1)
        {
            PyErr_SetString(PyExc_ValueError, "Cudandarray_dimshuffle: You cannot drop a non-broadcastable dimension.");
            free(newdims);
            return -1;
        }
    }
    //swap this structure in for the one in self, and sync to the card
    if (CudaNdarray_set_nd(self, len))
    {
        free(newdims);
        return -1;
    }
    for (int i = 0; i < len; ++i)
    {
        CudaNdarray_set_dim(self, i, newdims[i]);
        CudaNdarray_set_stride(self, i, newstrides[i]);
    }
    if (cnda_copy_structure_to_device(self))
    {
        free(newdims);
        return -1;
    }
    free(newdims);
    return 0;
}



/**
 *
 *  This is the function that bind to python.
 *  See CudaNdarray_dimshuffle to call from C.
 *  We use -1 to mean 'x' as in Tensor Dimshuffle.
 */
PyObject *
CudaNdarray_Dimshuffle(PyObject* _unused, PyObject* args)
{
    PyObject * self = NULL;
    PyObject * pattern_object = NULL;
    int * pattern = NULL;
    PyObject * rval = NULL;
    int success = -1;
    //const int * dims = NULL;

    //args should consist of two python objects ("OO")
    if (! PyArg_ParseTuple(args, "OO", &self, &pattern_object))
        return NULL;

    if (!CudaNdarray_Check(self) )
    {
        PyErr_SetString(PyExc_TypeError, "First argument to cuda_ndarray.dimshuffle must be a CudaNdarray");
        return NULL;
    }

    //parse pattern_object into int * pattern

    Py_ssize_t pattern_dim =  PyObject_Length(pattern_object);

    if (pattern_dim < 0)
    {
        PyErr_SetString(PyExc_TypeError, "Couldn't get length of third argument to cuda_ndarray.dimshuffle");
        return NULL;
    }

    pattern = (int *) malloc( pattern_dim * sizeof(int));

    for (Py_ssize_t i = 0; i < pattern_dim; i++)
    {
        PyObject * idx = PyLong_FromLong(i);

        if (idx == NULL)
        {
            PyErr_SetString(PyExc_Exception, "Couldn't make long object to loop over list/tuple");
            goto CudaNdarray_dimshuffle_fail;
        }

        long elem_value = 0;

        PyObject * elem = PyObject_GetItem(pattern_object, idx);

        if (elem == NULL)
        {
            Py_XDECREF( elem);
            PyErr_SetString(PyExc_ValueError, "Third argument to dimshuffle must be list or tuple of integers");
            goto CudaNdarray_dimshuffle_fail;
        }

        elem_value = PyInt_AsLong(elem);

        if (elem_value == -1 && PyErr_Occurred() )
        {
            Py_XDECREF(elem);
            PyErr_SetString(PyExc_ValueError, "Third argument to dimshuffle must be list or tuple of integers");
            goto CudaNdarray_dimshuffle_fail;
        }

        pattern[i] = elem_value;

        Py_XDECREF( elem );
        Py_XDECREF( idx );
    }

    //allocate rval
    rval =  (PyObject *) CudaNdarray_View((CudaNdarray *) self);

    if (rval == NULL)
    {
        //CudaNdarray_New should have set the exception string
        goto CudaNdarray_dimshuffle_fail;
    }


    //printf("pattern_dim: %d\n",pattern_dim);
    //printf("pattern: %d %d\n",pattern[0],pattern[1]);
    //dims = CudaNdarray_HOST_DIMS( (CudaNdarray *) self);
    //printf("dims before: %d %d\n",dims[0],dims[1]);

    success = CudaNdarray_dimshuffle((CudaNdarray *) rval, pattern_dim, pattern);

    if (success != 0)
    {
        //Exception string should already be set by CudaNdarray_dimshuffle
        goto CudaNdarray_dimshuffle_fail;
    }

    free(pattern);

    return rval;

    CudaNdarray_dimshuffle_fail:

    if (pattern != NULL)
        free(pattern);

    Py_XDECREF(rval);
    return NULL;
}


int
cnda_structure_size(int nd)
{
    // dim0, dim1, ...
    // str0, str1, ...
    // log2(dim0), log2(dim1), ...
    return nd + nd + nd;
}

const int *
CudaNdarray_HOST_DIMS(const CudaNdarray * self)
{
    return self->host_structure;
}

const int *
CudaNdarray_HOST_STRIDES(const CudaNdarray * self)
{
    return self->host_structure + self->nd;
}
const int *
CudaNdarray_HOST_LOG2DIMS(const CudaNdarray * self)
{
    return self->host_structure + 2*self->nd;
}

int
CudaNdarray_EqualAndIgnore(CudaNdarray *cnda1, CudaNdarray *cnda2, int ignoreSync, int ignoreBase)
{
    int verbose = 0;

    if (!ignoreSync && cnda1->dev_structure_fresh != cnda2->dev_structure_fresh)
    {
        if(verbose) fprintf(stdout, "CUDANDARRAY_EQUAL FAILED : 1\n");
        return 0;
    }

    if (cnda1->nd != cnda2->nd)
    {
        if(verbose) fprintf(stdout, "CUDANDARRAY_EQUAL FAILED : 2\n");
        return 0;
    }

    for (int i=0; i < 2*cnda1->nd; i++)
    {
        if (cnda1->host_structure[i] != cnda2->host_structure[i])
        {
            if(verbose)
                fprintf(stdout, "CUDANDARRAY_EQUAL : host_structure : %d, %d, %d\n", i, cnda1->host_structure[i], cnda2->host_structure[i]);
            return 0;
        }
    }

    if (!ignoreBase && cnda1->base != cnda2->base)
    {
        if(verbose) fprintf(stdout, "CUDANDARRAY_EQUAL FAILED : 4");
        return 0;
    }
    else if (cnda1->data_allocated != cnda2->data_allocated)
    {
        if(verbose) fprintf(stdout, "CUDANDARRAY_EQUAL FAILED : 5");
        return 0;
    }
    else if (cnda1->data_allocated && cnda1->devdata != cnda2->devdata)
    {
        if(verbose) fprintf(stdout, "CUDANDARRAY_EQUAL FAILED : 6");
        // no need to check devdata if data is not allocated
        return 0;
    }

    return 1;
}


int
CudaNdarray_Equal(CudaNdarray *cnda1, CudaNdarray *cnda2)
{
    return CudaNdarray_EqualAndIgnore(cnda1, cnda2, 0, 0);
}

int
cnda_copy_structure_to_device(const CudaNdarray * self)
{
    //If the device structure do not exists, create it.
    //We allocate it here as we do not need it often.
    //In fact, we need it so infrequently that we expect
    //that most object won't need it. Not allocating it
    //save a significant when creating object.
    //This speed up a benchmark by 8% with the gc.
    if (!self->dev_structure)
    {
        int struct_size = cnda_structure_size(self->nd);
        if (struct_size)
        {
            self->dev_structure = (int*)device_malloc(struct_size* sizeof(int));
            if (NULL == self->dev_structure)
            {
                return -1;
            }
        }
    }
    if (cublasSetVector(cnda_structure_size(self->nd),
                        sizeof(int),
                        self->host_structure,
                        1,
                        self->dev_structure,
                        1) != CUBLAS_STATUS_SUCCESS)
    {
        PyErr_SetString(PyExc_RuntimeError, "error copying structure to device memory");
        return -1;
    }
    self->dev_structure_fresh = 1;
    return 0;
}

const int *
CudaNdarray_DEV_DIMS(const CudaNdarray * self)
{
    if (!self->dev_structure_fresh)
    {
        if (cnda_copy_structure_to_device(self))
            return NULL;
    }
    return self->dev_structure;
}
const int *
CudaNdarray_DEV_STRIDES(const CudaNdarray * self)
{
    if (!self->dev_structure_fresh)
    {
        if (cnda_copy_structure_to_device(self))
            return NULL;
    }
    return self->dev_structure + self->nd;
}
const int *
CudaNdarray_DEV_LOG2DIMS(const CudaNdarray * self)
{
    if (!self->dev_structure_fresh)
    {
        if (cnda_copy_structure_to_device(self))
            return NULL;
    }
    return self->dev_structure + 2*self->nd;
}
float *
CudaNdarray_DEV_DATA(const CudaNdarray * self)
{
    return self->devdata;
}

/**
 * Return the number of elements in the ndarray (product of the dimensions)
 */
size_t
CudaNdarray_SIZE(const CudaNdarray *self)
{
    if (self->nd == -1) return 0;
    size_t size = 1;
    for (int i = 0; i < self->nd; ++i)
    {
        size *= CudaNdarray_HOST_DIMS(self)[i];
    }
    return size;
}

PyObject *
CudaNdarray_SIZE_Object(const CudaNdarray *self, void *closure)
{
    return PyInt_FromLong(CudaNdarray_SIZE(self));
}

int CudaNdarray_set_device_data(CudaNdarray * self, float * data, const CudaNdarray * base)
{
    return CudaNdarray_set_device_data(self, data, (PyObject *) base);
}

PyObject * CudaNdarray_IS_C_Contiguous(CudaNdarray * self)
{
    return PyBool_FromLong(CudaNdarray_is_c_contiguous(self));
}

int fprint_CudaNdarray(FILE * fd, const CudaNdarray *self)
{
    cudaError_t err = cudaGetLastError();
    if( cudaSuccess != err)
    {
        PyErr_Format(PyExc_RuntimeError,
                     "Cuda error: %s: %s.",
                     "fprint_CudaNdarray was called with an uncleared error",
                     cudaGetErrorString(err));
        return -1;
    }
    fprintf(fd, "CudaNdarray <%p, %p> nd=%i dev_structure_fresh=%d data_allocated=%d\n",
            self, self->devdata, self->nd, self->dev_structure_fresh, self->data_allocated);
    fprintf(fd, "\tHOST_DIMS:      ");
    for (int i = 0; i < self->nd; ++i)
    {
        fprintf(fd, "%i\t", CudaNdarray_HOST_DIMS(self)[i]);
    }
    fprintf(fd, "\n\tHOST_STRIDES: ");
    for (int i = 0; i < self->nd; ++i)
    {
        fprintf(fd, "%i\t", CudaNdarray_HOST_STRIDES(self)[i]);
    }

    if (self->dev_structure)
    {
        int data=0;
        fprintf(fd, "\n\tDEV_DIMS:      ");
        for (int i = 0; i < self->nd; ++i)
        {
            cublasGetVector(1, sizeof(int),
                            self->dev_structure+i, 1,
                            &data, 1);
            fprintf(fd, "%i\t", data);
        }
        fprintf(fd, "\n\tDEV_STRIDES: ");
        for (int i = 0; i < self->nd; ++i)
        {
            cublasGetVector(1, sizeof(int),
                            self->dev_structure + self->nd+i, 1,
                            &data, 1);
            fprintf(fd, "%i \t", data);
        }
        fprintf(fd, "\n");
    }
    else
    {
        fprintf(fd, "\n\tdev_structure not allocated\n");
    }

    err = cudaGetLastError();
    if( cudaSuccess != err)
    {
        PyErr_Format(PyExc_RuntimeError,
                     "Cuda error: %s: %s.",
                     "fprint_CudaNdarray",
                     cudaGetErrorString(err));
        return -1;
    }
    return 0;
}


int CudaNdarray_prep_output(CudaNdarray ** arr, int nd,
                            const int * dims, int fortran)
{
    bool allocated = false;
    if (*arr == NULL)
    {
        // This allocates the metadata but not the data
        *arr = (CudaNdarray *) CudaNdarray_new_nd(nd);
        if (*arr == NULL)
            return -1;
        allocated = true;
    }

    if (CudaNdarray_alloc_contiguous(*arr, nd, dims, fortran))
    {
        if (allocated)
        {
            Py_DECREF(*arr);
            *arr = NULL;
        }
        return -1;
    }
    return 0;
}


/*
  Local Variables:
  mode:c++
  c-basic-offset:4
  c-file-style:"stroustrup"
  indent-tabs-mode:nil
  fill-column:79
  End:
*/
// vim: filetype=cpp:expandtab:shiftwidth=4:tabstop=8:softtabstop=4:textwidth=79 :<|MERGE_RESOLUTION|>--- conflicted
+++ resolved
@@ -9,17 +9,12 @@
 
 #include "cuda_ndarray.cuh"
 
-<<<<<<< HEAD
-#include "cumem.h"
-#include "cumem.cpp"
-=======
 #ifndef CNMEM_DLLEXPORT
 #define CNMEM_DLLEXPORT
 #endif
 
 #include "cnmem.h"
 #include "cnmem.cpp"
->>>>>>> 15c90dd3
 
 //If true, when there is a gpu malloc or free error, we print the size of allocated memory on the device.
 #define COMPUTE_GPU_MEM_USED 0
@@ -80,22 +75,6 @@
 }
 
 ///@TODO: thejaswi: link this option to a theano config variable?
-<<<<<<< HEAD
-static bool g_use_cumem = false;
-static const int g_max_devices = 8;
-int initCumem(int card_number_provided, int card_nb) {
-    static bool cumemInitialized = false;
-    if(cumemInitialized) {
-        return 0;
-    }
-    // On stderr to be at the same place as "Using gpu device..."
-    fprintf(stderr, "Initializing cumem...\n");
-    int numDevices = 0;
-    cumemDevice_t devices[g_max_devices];
-    if(cudaGetDeviceCount(&numDevices) != cudaSuccess) {
-        PyErr_Format(PyExc_RuntimeError,
-                     "initCumem: 'cudaGetDeviceCount' failed! Reason=%s\n",
-=======
 static bool g_use_cnmem = false;
 static const int g_max_devices = 8;
 int initCnmem(int card_number_provided, int card_nb, size_t mem) {
@@ -109,7 +88,6 @@
     if(cudaGetDeviceCount(&numDevices) != cudaSuccess) {
         PyErr_Format(PyExc_RuntimeError,
                      "initCnmem: 'cudaGetDeviceCount' failed! Reason=%s\n",
->>>>>>> 15c90dd3
                      cudaGetErrorString(cudaGetLastError()));
         return -1;
     }
@@ -117,36 +95,6 @@
         numDevices = 1;
         int i = 0;
         devices[i].device = card_nb;
-<<<<<<< HEAD
-        ///@TODO: thejaswi: support for choosing mem size to be allocated before-hand?
-        devices[i].size = 0;
-        ///@TODO: thejaswi: add support for multiple streams
-        devices[i].numStreams = 0;
-        devices[i].streams = NULL;
-        devices[i].granularity = 0;
-
-    }else{
-        for(int i=0;i<numDevices;++i) {
-            devices[i].device = i;
-            ///@TODO: thejaswi: support for choosing mem size to be allocated before-hand?
-            devices[i].size = 0;
-            ///@TODO: thejaswi: add support for multiple streams
-            devices[i].numStreams = 0;
-            devices[i].streams = NULL;
-            devices[i].granularity = 0;
-        }
-    }
-
-    ///@TODO: thejaswi: passing custom cumem flags?
-    cumemStatus_t status = cumemInit(numDevices, devices, CUMEM_FLAGS_DEFAULT);
-    if(status != CUMEM_STATUS_SUCCESS) {
-        PyErr_Format(PyExc_RuntimeError,
-                     "initCumem: cumemInit call failed! Reason=%s. numdev=%d\n",
-                     cumemGetErrorString(status), numDevices);
-        return -1;
-    }
-    cumemInitialized = true;
-=======
         devices[i].size = mem;
         ///@TODO: thejaswi: add support for multiple streams
         devices[i].numStreams = 0;
@@ -171,7 +119,6 @@
         return -1;
     }
     cnmemInitialized = true;
->>>>>>> 15c90dd3
     return 0;
 }
 
@@ -190,14 +137,6 @@
     #endif
     void * rval=NULL;
     ///@TODO: thejaswi: support for multiple-streams?
-<<<<<<< HEAD
-    if(g_use_cumem) {
-        cumemStatus_t status = cumemMalloc(&rval, size, NULL);
-        if(status != CUMEM_STATUS_SUCCESS) {
-            PyErr_Format(PyExc_MemoryError,
-                         "Error allocating %zd bytes of device memory (%s).",
-                         size, cumemGetErrorString(status));
-=======
     if(g_use_cnmem) {
         cnmemStatus_t status = CNMEM_STATUS_SUCCESS;
         status = cnmemMalloc(&rval, size, NULL);
@@ -205,7 +144,6 @@
             PyErr_Format(PyExc_MemoryError,
                          "Error allocating %zd bytes of device memory (%s).",
                          size, cnmemGetErrorString(status));
->>>>>>> 15c90dd3
             return NULL;
         }
     }
@@ -333,19 +271,11 @@
     }
 
     ///@TODO: thejaswi: multi-stream support
-<<<<<<< HEAD
-    if(g_use_cumem) {
-        cumemStatus_t status = cumemFree(ptr, NULL);
-        if(status != CUMEM_STATUS_SUCCESS) {
-            fprintf(stderr, "device_free: cumemFree call failed! Reason=%s\n",
-                    cumemGetErrorString(status));
-=======
     if(g_use_cnmem) {
         cnmemStatus_t status = cnmemFree(ptr, NULL);
         if(status != CNMEM_STATUS_SUCCESS) {
             fprintf(stderr, "device_free: cnmemFree call failed! Reason=%s\n",
                     cnmemGetErrorString(status));
->>>>>>> 15c90dd3
         }
     }
     else {
@@ -3207,39 +3137,23 @@
 static int cublas_init();
 static void cublas_shutdown();
 // Initialize the gpu.
-<<<<<<< HEAD
-// Takes two optional parameters, the device number and if we should use cumem.
-=======
 // Takes two optional parameters, the device number and if we should use cnmem.
->>>>>>> 15c90dd3
 // If the device number is provided, it sets that device to be the active device.
 // If not provided (usually just to test whether the gpu is available at all),
 // it does not set an active device.
 // Raises EnvironmentError or ValueError (as appropriate) if the initialization failed.
-<<<<<<< HEAD
-// cumem is threaded like a bool. If converted to 0, don't use cumem. Otherwise, use it.
-=======
 // cnmem is threaded like a bool. If converted to 0, don't use cnmem. Otherwise, use it.
->>>>>>> 15c90dd3
 PyObject *
 CudaNdarray_gpu_init(PyObject* _unused, PyObject* args)
 {
     int card_nb = 0;
     int card_number_provided = 1;
-<<<<<<< HEAD
-    int cumem = 0; // 0 False, 1 True
-    // if we're given something wildly invalid, this will throw a TypeError
-    PyArg_ParseTuple(args, "|ii", &card_nb, &cumem);
-    if(cumem)
-        g_use_cumem = true;
-=======
     float cnmem = 0; // Theano flag lib.cnmem
     // if we're given something wildly invalid, this will throw a TypeError
     if(!PyArg_ParseTuple(args, "|if", &card_nb, &cnmem))
         return NULL;
     if(cnmem)
         g_use_cnmem = true;
->>>>>>> 15c90dd3
 
     if(PyTuple_Size(args) == 0) {
         card_number_provided = 0;
@@ -3294,10 +3208,6 @@
         if (cublas_init() == -1)
             return NULL;
     }
-<<<<<<< HEAD
-    if(card_number_provided && g_use_cumem) {
-        if(initCumem(card_number_provided, card_nb) == -1){
-=======
     if(card_number_provided && g_use_cnmem) {
         size_t mem = 0;
         if (cnmem > 1)
@@ -3323,7 +3233,6 @@
             mem = total * cnmem;
         }
         if(initCnmem(card_number_provided, card_nb, mem) == -1){
->>>>>>> 15c90dd3
             return NULL;
         }
     }
@@ -3358,22 +3267,12 @@
     // Don't handle errors here
     cublas_shutdown();
     g_gpu_context_active = 0; // context has now been closed down
-<<<<<<< HEAD
-    if(g_use_cumem) {
-        fprintf(stderr, "Shutting down cumem...\n");
-        cumemStatus_t status = cumemFinalize();
-        if(status != CUMEM_STATUS_SUCCESS) {
-            fprintf(stderr, "CudaNdarray_gpu_shutdown: cumemFinalize failed! Reason=%s\n",
-                    cumemGetErrorString(status));
-            if(status == CUMEM_STATUS_CUDA_ERROR) {
-=======
     if(g_use_cnmem) {
         cnmemStatus_t status = cnmemFinalize();
         if(status != CNMEM_STATUS_SUCCESS) {
             fprintf(stderr, "CudaNdarray_gpu_shutdown: cnmemFinalize failed! Reason=%s\n",
                     cnmemGetErrorString(status));
             if(status == CNMEM_STATUS_CUDA_ERROR) {
->>>>>>> 15c90dd3
                 fprintf(stderr, "  Cuda-Reason=%s\n",
                         cudaGetErrorString(cudaGetLastError()));
             }
