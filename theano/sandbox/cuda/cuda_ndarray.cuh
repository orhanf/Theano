--- conflicted
+++ resolved
@@ -2,8 +2,6 @@
 #define _CUDA_NDARRAY_H
 
 #include <algorithm>
-
-#include "theano_mod_helper.h"
 
 // Defines for Python 2/3 compatibility.
 #if PY_MAJOR_VERSION >= 3
@@ -55,11 +53,7 @@
 # endif
 # define ALWAYS_INLINE
 #else //else _WIN32
-<<<<<<< HEAD
-# define DllExport  MOD_PUBLIC
-=======
 # define DllExport __attribute__((visibility ("default")))
->>>>>>> b63e3381
 # define ALWAYS_INLINE __attribute__((always_inline))
 #endif
 
