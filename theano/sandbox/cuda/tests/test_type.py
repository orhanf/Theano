--- conflicted
+++ resolved
@@ -42,10 +42,6 @@
                 assert numpy.asarray(mat)[0] == -42.0
             else:
                 assert_raises(ImportError, u.load)
-<<<<<<< HEAD
-
-=======
->>>>>>> b63e3381
     finally:
         config.experimental.unpickle_gpu_on_cpu = oldflag
 
