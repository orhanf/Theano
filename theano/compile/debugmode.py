"""Provides `DebugMode`, an evaluation mode for debugging theano internals."""
__docformat__ = "restructuredtext en"

import time, copy, sys
from StringIO import StringIO

import numpy

from .. import gof
from ..gof import Env, graph, utils, link
from ..gof.link import WrapLinkerMany, raise_with_op
from ..gof.cutils import run_cthunk
from ..gof.cc import OpWiseCLinker, CLinker
from ..compile.function_module import (FunctionMaker,
        Function, 
        infer_reuse_pattern,
        SymbolicInput,
        SymbolicInputKit,
        SymbolicOutput,
        Supervisor)
from ..compile.mode import Mode, register_mode

class DebugModeError(Exception):
    """Generic Exception raised to indicate an internal theano problem"""
    pass

class BadClinkerOutput(DebugModeError):
    """Exception: an Op's c_code and perform implementations don't agree."""

    r = None
    """The `Result` instance for which conflicting values were computed"""

    val_py = None
    """The value computed by `r.owner.op.perform`"""

    val_c = None
    """The value computed by `r.owner.op.c_code`"""

    def __init__(self, r, val_py, val_c):
        """Initialize members"""
        super(BadClinkerOutput, self).__init__()
        self.r = r
        self.val_py = val_py
        self.val_c = val_c

    def offending_op(self):
        """Return the Op class whose c_code and perform implementations didn't match"""
        return type(self.r.owner.op)

class BadOptimization(DebugModeError):
    """Exception: some result and its substitute take different runtime values.
    """

    new_r = None
    """A `Result` instance that took a different value from `old_r`, but which replaced `old_r`."""

    old_r = None
    """A `Result` instance that was replaced by `new_r`."""

    old_r_val = None
    """The value computed for `old_r`."""

    new_r_val = None
    """The value computed for `new_r`."""

    reason = None
    """An object that indicates why old_r was turned into new_r.

    Convention is that this is the name of the optimization that requested the replacement.
    """

    old_graph = ""
    """A multiline string representation of the graph leading to old_r, at the time of the replacement."""

    new_graph = ""
    """A multiline string representation of the graph leading to new_r, at the time of the replacement."""

    def __init__(self, old_r, new_r, old_r_val, new_r_val, reason, old_graph, new_graph):
        """Initialize members"""
        super(BadOptimization, self).__init__()
        self.old_r = old_r
        self.new_r = new_r
        self.old_r_val = old_r_val
        self.new_r_val = new_r_val
        self.reason = reason
        self.old_graph = old_graph
        self.new_graph = new_graph

    def __str__(self):
        return self.str_diagnostic()

    def str_diagnostic(self):
        """Return a pretty multiline string representating the cause of the exception"""
        sio = StringIO()
        print >> sio, "BadOptimization Error", super(BadOptimization, self).__str__()
        print >> sio, "  Result: id", id(self.new_r), self.new_r 
        print >> sio, "  Op", self.new_r.owner
        print >> sio, "  Value Type:", type(self.new_r_val)
        print >> sio, "  Old Value: ", self.old_r_val
        print >> sio, "  New Value: ", self.new_r_val
        print >> sio, "  Reason: ", str(self.reason)
        print >> sio, "  Old Graph:"
        print >> sio, self.old_graph
        print >> sio, "  New Graph:"
        print >> sio, self.new_graph
        return sio.getvalue()

class BadDestroyMap(DebugModeError):
    """TODO #318"""
    def __init__(self, node, idx, old_val, new_val):
        super(BadDestroyMap, self).__init__()
        self.node = node
        self.idx = idx
        self.old_val = old_val
        self.new_val = new_val
    
    def __str__(self):
        sio = StringIO()
        print >> sio, "  node:", self.node
        print >> sio, "  node.inputs:", [(str(i), id(i)) for i in self.node.inputs]
        print >> sio, "  destroy_map:", getattr(self.node.op, 'destroy_map', {})
        print >> sio, "  changed input idx:", self.idx
        print >> sio, "  changed input type:", self.node.inputs[self.idx].type
        print >> sio, "  repr (old val):", repr(self.old_val)
        print >> sio, "  repr (new val):", repr(self.new_val)
        print >> sio, ""
        print >> sio, "  Hint: this can be caused by a deficient values_eq_approx() or __eq__() implementation that compares node input values"
        return sio.getvalue()

class StochasticOrder(DebugModeError):
    """TODO #319"""
    pass

class FloatError(DebugModeError):
    """TODO #320"""
    pass

class InvalidValueError(DebugModeError):
    """Exception: some Op an output value that is inconsistent with the Type of that output"""
    def __init__(self, r, v):
        super(InvalidValueError, self).__init__()
        self.r = r
        self.v = v

    def __str__(self):
        r, v = self.r, self.v
        return "InvalidValueError: Result %s,  Type %s, type(Value) %s, Value %s"\
                % (str(r), str(r.type), str(type(v)), str(v)[0:100])

def _debugprint(r, prefix='', depth=-1, done=None, file=sys.stdout):
    """Print the graph leading to `r` to given depth.

    :param r: Result instance
    :param prefix: prefix to each line (typically some number of spaces)
    :param depth: maximum recursion depth (Default -1 for unlimited).
    :param done: set of Apply instances that have already been printed
    :param file: file-like object to which to print
    
    """
    if depth==0:
        return
    done = set() if done is None else done
    if hasattr(r.owner, 'op'):
        # this result is the output of computation,
        # so just print out the apply
        a = r.owner
        print >> file, prefix, a.op, id(a)
        if id(a) not in done:
            done.add(id(a))
            for i in a.inputs:
                _debugprint(i, prefix+'  ', depth=depth-1, done=done, file=file)
    else:
        #this is a result
        print >> file, prefix, r, id(r)

    return file

def _optcheck_env(input_specs, output_specs, accept_inplace = False):
    """Create an Env for debugging.

    :param input_specs: env inputs
    :type input_specs: WRITEME
    :param output_specs: env outputs
    :type output_specs: WRITEME
    :param accept_inplace: are inplace ops permitted in the original graph?
    :type accept_inplace: Bool
    :rtype: `Env`
    :returns: a new Env with a cloned graph, with debugging `Feature` instances already installed.

    """
    orig_inputs = [spec.result for spec in input_specs]
    updates = [spec.update for spec in input_specs if spec.update]
    orig_outputs = [spec.result for spec in output_specs] + updates

    inputs, outputs = gof.graph.clone(orig_inputs, orig_outputs)
    equivalence_tracker = _ResultEquivalenceTracker()
    env = gof.env.Env(inputs, outputs,
            features=[equivalence_tracker,
                gof.DestroyHandler(do_imports_on_attach=False)])

    if not accept_inplace:
        for node in env.nodes:
            if getattr(node.op, 'destroy_map', None):
                raise TypeError("Graph must not contain inplace operations", node)

    # We need to protect all immutable inputs from inplace operations.
    env.extend(Supervisor(input for spec, input in zip(input_specs, inputs) if not (spec.mutable or (hasattr(env, 'destroyers') and env.destroyers(input)))))
    return env, map(SymbolicOutput, updates), equivalence_tracker

def _check_inputs(node, storage_map, r_vals, dr_vals, active_nodes):
    """Raise BadDestroyMap if necessary, update dr_vals"""
    destroyed_idx_list = []
    destroy_map = getattr(node.op, 'destroy_map', {})
    for o_pos, i_pos_list in destroy_map.iteritems():
        destroyed_idx_list.extend(i_pos_list)
    destroyed_res_list = [node.inputs[i] for i in destroyed_idx_list]

    for r_idx, r in enumerate(node.inputs):
        if not r.type.values_eq_approx(r_vals[r], storage_map[r][0]):
            # some input node 'r' got changed by running the node
            # this may or may not be ok...
            if r in destroyed_res_list:
                # ok, we expected r to be destroyed
                if node in active_nodes:
                    if dr_vals.get(r, (0, node))[1] is not node:
                        # bad: there should only be one active node that destroys any result
                        raise Exception('failure in topological ordering')
                    dr_vals[r] = (storage_map[r][0], node) #no copy, this is the last use of this variable
            else:
                raise BadDestroyMap(node, r_idx, r_vals[r], storage_map[r][0])

def _lessbroken_deepcopy(a):
    if type(a) is numpy.ndarray:
        rval = numpy.array(a, copy=True, dtype=a.dtype)
    else:
        rval = copy.deepcopy(a)

    assert type(rval) == type(a)
    if isinstance(rval, numpy.ndarray):
        assert rval.dtype == a.dtype
    return rval

def _find_bad_optimizations0(order, reasons, r_vals):
    """Use a simple algorithm to find broken optimizations.  This algorithm is simple to
    understand, but sometimes when there's a problem it identifies the wrong optimization as
    the culprit.
    """
    # iterate over results looking for values that don't match the values of the
    # results they replaced.  This is the sign of a broken optimization.
    for i, node in enumerate(order):
        for new_r in node.outputs:
            for reason, r, old_graph_str, new_graph_str in reasons[new_r]:
                problem = False

                #check if the value for new_r doesn't match the value for r
                new_r_val = r_vals[new_r]
                r_val = r_vals[r]
                assert r.type == new_r.type

                if not r.type.values_eq_enough(r_val, new_r_val):
                    raise BadOptimization(old_r=r,
                            new_r=new_r, 
                            old_r_val=r_val, 
                            new_r_val=new_r_val,
                            reason=reason,
                            old_graph=old_graph_str,
                            new_graph=new_graph_str)

def _find_bad_optimizations1(order, reasons, r_vals):
    # iterate over results looking for values that don't match the values of the
    # results they replaced.  This is the sign of a broken optimization.

    #identify sets of results that are supposed to be equivalent
    equivalence_sets = {}
    program_position = {} #node -> order idx

    for i, node in enumerate(order):
        program_position[node] = i
        for new_r in node.outputs:
            equivalence_sets.setdefault(new_r, set([new_r]))
            for reason, r, old_graph_str, new_graph_str in reasons[new_r]:
                equivalence_sets[new_r].update(equivalence_sets.setdefault(r, set([r])))
                for er in equivalence_sets[r]:
                    equivalence_sets[er] = equivalence_sets[new_r]

    #identify equivalence sets that are broken
    equivalence_sets_broken = {} #id(set) -> Bool
    there_is_a_problem = False
    for r, r_equiv in equivalence_sets.iteritems():
        if id(r_equiv) not in equivalence_sets_broken:
            equivalence_sets_broken[id(r_equiv)] = False
            #loop over the results in the set comparing them to be equal enough
            re0 = None
            for re in r_equiv:
                if re0:
                    new_r_val = r_vals[re]
                    r_val = r_vals[re0]
                    assert re.type == re0.type
                    if not re.type.values_eq_enough(r_val, new_r_val):
                        equivalence_sets_broken[id(r_equiv)] = True
                        there_is_a_problem = True
                re0 = re

    if there_is_a_problem:
        # which broken equivalence set has the earliest-occurring element?
        first_broken_set = None
        for i, node in enumerate(order):
            for r in node.outputs:
                r_equiv = equivalence_sets[r]
                if equivalence_sets_broken[id(r_equiv)]:
                    first_broken_set = r_equiv
        #TODO finish this to produce good diagnostic information
        print first_broken_set
        raise Exception('broken')




class _EnvEvent(object):
    """A record of an event in the life of an Env.
    
    The __eq__ function is important here, as it is the basis for comparing optimization runs.
    """

    kind = ""
    """One of 'import', 'change', 'prune'"""

    node = None
    """Either 'output' or an Apply instance"""

    op = None
    """Either 'output' or an Op instance"""

    idx = None
    """change events involve an position index of the input result"""

    reason = None
    """change events sometimes have a reason"""

    def __init__(self, kind, node, idx=None, reason=None):
        self.kind = kind
        if node == 'output':
            self.node = 'output'
            self.op = 'output'
        else:
            self.node = node
            self.op = node.op
        self.idx = idx
        self.reason = reason

    def __str__(self):
        if self.kind == 'change':
            return ' '.join(['change', 
                self.reason, 
                str(self.op), 
                str(self.idx),
                str(len(self.node.inputs))])
        else:
            return str(self.__dict__)

    def __eq__(self, other):
        rval = type(self) == type(other) 
        if rval:
            # nodes are not compared because this comparison is supposed to be true for
            # corresponding events that happen in different Env instances (different graphs)
            for attr in ['kind', 'op', 'idx', 'reason']:
                rval = rval and getattr(self, attr) == getattr(other, attr)
        return rval

    def __ne__(self, other):
        return not (self == other)

class _ResultEquivalenceTracker(object):
    """A Env Feature that keeps tabs on an Env and tries to detect problems."""

    env = None
    """WRITEME"""

    equiv = None
    """WRITEME"""

    active_nodes = None
    """WRITEME"""

    inactive_nodes = None
    """WRITEME"""

    all_results_ever = None
    """WRITEME"""

    reasons = None
    """WRITEME"""

    replaced_by = None
    """WRITEME"""

    event_list = None
    """WRITEME"""

    def __init__(self):
        self.env = None

    def on_attach(self, env):
        assert self.env is None
        self.equiv = {}
        self.active_nodes = set()
        self.inactive_nodes = set()
        self.env = env
        self.all_results_ever = []
        self.reasons = {}
        self.replaced_by = {}
        self.event_list = []

    def on_detach(self, env):
        assert env is self.env
        self.env = None

    def on_prune(self, env, node):
        self.event_list.append(_EnvEvent('prune', node))
        #print 'PRUNING NODE', node, id(node)
        assert node in self.active_nodes
        assert node not in self.inactive_nodes
        self.active_nodes.remove(node)
        self.inactive_nodes.add(node)

    def on_import(self, env, node):
        self.event_list.append(_EnvEvent('import', node))

        #print 'NEW NODE', node, id(node)
        assert node not in self.active_nodes
        self.active_nodes.add(node)

        if node in self.inactive_nodes:
            self.inactive_nodes.remove(node)
            for r in node.outputs:
                assert r in self.equiv
        else:
            for r in node.outputs:
                assert r not in self.equiv
                self.equiv[r] = set([r])
                self.all_results_ever.append(r)
                self.reasons.setdefault(r, [])
                self.replaced_by.setdefault(r, [])
            for r in node.inputs:
                self.reasons.setdefault(r, [])
                self.replaced_by.setdefault(r, [])

    def on_change_input(self, env, node, i, r, new_r, reason=None):
        #print 'CHANGE by', reason, 'to use', new_r, type(new_r)
        self.event_list.append(_EnvEvent('change', node, reason=str(reason), idx=i))

        self.reasons.setdefault(new_r, [])
        self.replaced_by.setdefault(new_r, [])

        append_reason = True
        for tup in self.reasons[new_r]:
            if tup[0] == reason and tup[1] is r:
                append_reason = False

        if append_reason:
            # N.B. compute the _debugprint now, because future optimizations will change the
            # graph
            self.reasons[new_r].append((reason
                , r
                , _debugprint(r, prefix='  ', depth=6, file=StringIO()).getvalue()
                , _debugprint(new_r, prefix='  ',  depth=6, file=StringIO()).getvalue()))
            self.replaced_by[r].append((reason, new_r))

        if r in self.equiv:
            r_set = self.equiv[r]
        else:
            r_set = self.equiv.setdefault(r, set([r]))
            self.all_results_ever.append(r)

        if new_r in self.equiv:
            new_r_set = self.equiv[new_r]
        else:
            new_r_set = self.equiv.setdefault(new_r, set([new_r]))
            self.all_results_ever.append(new_r)

        assert new_r in new_r_set
        assert r in r_set


        # update one equivalence set to contain the other
        # transfer all the elements of the old one to the new one
        r_set.update(new_r_set)
        for like_new_r in new_r_set:
            self.equiv[like_new_r] = r_set
            assert like_new_r in r_set

        assert self.equiv[r] is r_set
        assert self.equiv[new_r] is r_set

    def printstuff(self):
        for key in self.equiv:
            print key
            for e in self.equiv[key]:
                print '  ', e

class _Linker(gof.link.LocalLinker):
    """Special debugging linker"""
    def __init__(self, maker):
        super(gof.LocalLinker, self).__init__()
        self.env = None
        self.maker = maker

    def accept(self, env, no_recycling = []):
        if self.env is not None and self.env is not env:
            assert type(self) is _Linker
            return type(self)(self.env, self.maker).accept(env, no_recycling)
        self.env = env
        self.no_recycling = no_recycling
        return self

    def make_all(self, profiler = None, input_storage = None, output_storage = None):
        env = self.env
        input_storage_ = input_storage
        output_storage_ = output_storage
        #order = env.toposort()

        #Compute a topological ordering that IGNORES the destroy_map of destructive Ops.
        #This will be OK, because every thunk is evaluated on a copy of its input.
        order_outputs = copy.copy(env.equivalence_tracker.all_results_ever)
        order_outputs.reverse()
        order = graph.io_toposort(env.inputs, order_outputs)

        active_order = env.toposort()  #an ordering of just the active nodes
        active_order_set = set(active_order)

        no_recycling = self.no_recycling

        input_storage, output_storage, storage_map = link.map_storage(env, order,
                input_storage_, output_storage_)

        thunks_py = [] #python thunks
        thunks_c = [] #c thunks
        for node in order:
            node_input_storage = [storage_map[r] for r in node.inputs]
            node_output_storage = [storage_map[r] for r in node.outputs]
            try:
                if not self.maker.mode.check_c_code:
                    raise utils.AbstractFunctionError()
                e = Env(*graph.clone(node.inputs, node.outputs))
                e.toposort = lambda: e.nodes #WARNING: STOCHASTIC ORDER

                if any(isinstance(input, graph.Value) for input in node.inputs):
                    desc = None
                else:
                    desc = (node.op,
                            tuple(input.type for input in node.inputs),
                            tuple(input.type for input in node.inputs),
                            tuple(output in no_recycling for output in node.outputs),
                            tuple(node.inputs.count(input) for input in node.inputs))

                try:
                    cl = self.__cache__.get(desc)
                except Exception, exc:
                    #print >> sys.stderr, "INFO: failed to hash %s: %s. Node will not be cached." % (node, exc)
                    cl = None
                if cl is None:
                    cl = CLinker().accept(e, [r for r, r2 in zip(e.outputs, node.outputs) if r2 in no_recycling])
                    if desc is not None:
                        try:
                            self.__cache__[desc] = cl
                        except:
                            pass

                thunk, node_input_filters, node_output_filters = cl.make_thunk(
                    input_storage = node_input_storage,
                    output_storage = node_output_storage)
                thunk.inputs = node_input_storage
                thunk.outputs = node_output_storage
                thunks_c.append(thunk)
            except (NotImplementedError, utils.AbstractFunctionError):
                thunks_c.append(None)


            p = node.op.perform
            thunk = (lambda p = p, i = node_input_storage, o = node_output_storage, n =
                    node: p(n, [x[0] for x in i], o))
            thunk.inputs = node_input_storage
            thunk.outputs = node_output_storage
            thunk.perform = p
            thunks_py.append(thunk)

        if no_recycling is True:
            no_recycling = storage_map.values()
            no_recycling = utils.difference(no_recycling, input_storage)
        else:
            no_recycling = [storage_map[r] for r in no_recycling if r not in env.inputs]

        #####
        # This is the function that runs when you evaluate the graph
        #####
        def f():
            for x in no_recycling:
                x[0] = None

            equiv_vals = {}
            problematic = set()
            # r_vals are the true values associated with each result in the graph
            # they should not change during the evaluation of this function, even when the
            # graph has destructive ops in it
            #
            # This dictionary is used to populate the storage_map as necessary
            r_vals = {} 

            # dr_vals are the values taken by results after being destroyed
            dr_vals = {}
            assert len(thunks_py) == len(order)

            # transfer the initial values from the storage_map to the r_vals
            for r in storage_map:
                if (r.owner is None):
                    if (storage_map[r][0] is None):
                        raise Exception('Missing input', r)
                    if not r.type.is_valid_value(storage_map[r][0]):
                        raise InvalidValueError(r, storage_map[r][0])
                    r_vals[r] = storage_map[r][0]
                    storage_map[r][0] = None
            #####
            #  Precondition: the storage map is empty, transferred completely to r_vals
            #####
            for r, s in storage_map.iteritems():
                assert s[0] is None

            try:
                # compute the value of all results
                for i, (thunk_py, thunk_c, node) in enumerate(zip(thunks_py, thunks_c, order)):
                    this_node_destroyed_results = set()

                    # put a copy of each input into the storage_map
                    for r in node.inputs:
                        assert isinstance(r, gof.Result)
                        assert r in r_vals
                        storage_map[r][0] = _lessbroken_deepcopy(r_vals[r])
                        if not r.type.is_valid_value(storage_map[r][0]):
                            raise InvalidValueError(r, storage_map[r][0])

                    thunk_py()

                    _check_inputs(node, storage_map, r_vals, dr_vals, active_order_set)

                    #retrieve each output from the storage_map
                    for r in node.outputs:
                        if not r.type.is_valid_value(storage_map[r][0]):
                            raise InvalidValueError(r, storage_map[r][0])
                        if r in r_vals:
                            print >> sys.stderr, 'OUTPUT', r, 'ALREADY HAS_VALUE!', r_vals[r], 'WHAT ABOUT', storage_map[r][0]
                        assert r not in r_vals
                        r_vals[r] = storage_map[r][0]
                        storage_map[r][0] = None #clear the storage_map for the thunk_c

                    if thunk_c:

                        for r in node.inputs:
                            # TODO:  we only need to overwrite the non-destroyed inputs
                            storage_map[r][0] = _lessbroken_deepcopy(r_vals[r])

                        thunk_c()

                        _check_inputs(node, storage_map, r_vals, dr_vals, active_order_set)

                        for r in node.outputs:
                            if not r.type.is_valid_value(storage_map[r][0]):
                                raise InvalidValueError(r, storage_map[r][0])
                            # compares the version from thunk_py (in r_vals)
                            # to the version produced by thunk_c (in storage_map)
                            if not r.type.values_eq_approx(r_vals[r], storage_map[r][0]):
                                raise BadClinkerOutput(r, val_py=r_vals[r], val_c=storage_map[r][0])
                            storage_map[r][0] = None #clear the storage_map for the thunk_c

                    # we're done with this thunk
                    # clear everything out of the storage_map
                    for r in node.inputs:
                        storage_map[r][0] = None

            except:
                raise_with_op(node)

<<<<<<< HEAD
            _find_bad_optimizations0(order, env.equivalence_tracker.reasons, r_vals)
=======
            # iterate over results looking for values that don't match the values of the
            # results they replaced.  This is the sign of a broken optimization.
            for i, node in enumerate(order):
                for new_r in node.outputs:
                    for reason, r, old_graph_str, new_graph_str in env.equivalence_tracker.reasons[new_r]:
                        problem = False

                        #check if the value for new_r doesn't match the value for r
                        new_r_val = r_vals[new_r]
                        r_val = r_vals[r]
                        assert r.type == new_r.type

                        if not r.type.values_eq_approx(r_val, new_r_val):
                            raise BadOptimization(old_r=r,
                                    new_r=new_r, 
                                    old_r_val=r_val, 
                                    new_r_val=new_r_val,
                                    reason=reason,
                                    old_graph=old_graph_str,
                                    new_graph=new_graph_str)
            
>>>>>>> eaf78d5e

            #####
            #  Postcondition: the input and output results are in the storage map, nothing more
            #####

            # Nothing should be in storage map after evaluating each the thunk (specifically the
            # last one)
            for r, s in storage_map.iteritems():
                assert type(s) is list
                assert s[0] is None

            # store our output results to their respective storage lists
            for output, storage in zip(env.outputs, output_storage):
                storage[0] = r_vals[output]

            # transfer all inputs back to their respective storage lists
            for r in r_vals:
                if r.owner is None:
                    if r in env.inputs:
                        assert storage_map[r] is input_storage[env.inputs.index(r)]
                    storage_map[r][0] = r_vals[r]

            # if an input was destroyed, the destroyed value should be returned
            for r in dr_vals:
                assert dr_vals[r][0] is not None
                if r.owner is None:
                    assert r in env.inputs
                    #HACK TO LOOK LIKE A REAL DESTRUCTIVE ACTION TOOK PLACE
                    if type(dr_vals[r][0]) is numpy.ndarray \
                            and dr_vals[r][0].dtype == storage_map[r][0].dtype \
                            and dr_vals[r][0].shape == storage_map[r][0].shape:
                        if len(dr_vals[r][0].shape):
                            storage_map[r][0][:] = dr_vals[r][0]
                        else:
                            storage_map[r][0].itemset(dr_vals[r][0])
                    else:
                        storage_map[r][0] = dr_vals[r][0]
            #print ""
            #print output_storage
            #print dr_vals
            #print storage_map
            for r in storage_map:
                if (r.owner is None):
                    assert storage_map[r][0] is not None

            ###############
            # Done f
            ##############

        f.allow_gc = True
        assert len(env.inputs) == len(input_storage)
        assert len(env.outputs) == len(output_storage)
        #print 'make_all returning output', [id(z) for z in output_storage]
        return f, [link.Container(input, storage, readonly=False) for input, storage in zip(env.inputs, input_storage)], \
            [link.Container(output, storage, readonly=True) for output, storage in zip(env.outputs, output_storage)], \
            thunks_py, order

_NODEFAULT = ['NODEFAULT']
class _Maker(FunctionMaker): #inheritance buys a few helper functions
    """Special debugging FunctionMaker
    """
    verbose = 0
    """Verbosity level of compile-time and run-time checks. (Default 0: silent)"""


    def __init__(self, inputs, outputs, optimizer, mode,
            accept_inplace = False, 
            function_builder = Function):
        """
        :type inputs: a list of SymbolicInput instances

        :type outputs: a list of SymbolicOutput instances
                    outputs may also be a single Result (not a list), in which
                    case the functions produced by FunctionMaker will return
                    their output value directly

        :param accept_inplace: True iff it is acceptable to have inplace operations
                    in the graph from the inputs to the outputs
        """

        # Handle the case where inputs and/or outputs is a single Result (not in a list)
        unpack_single = False
        if not isinstance(outputs, (list, tuple)):
            unpack_single = True
            outputs = [outputs]
        if not isinstance(inputs, (list, tuple)):
            inputs = [inputs]

        # Wrap them in In or Out instances if needed.
        inputs, outputs =  map(self.wrap_in, inputs), map(self.wrap_out, outputs)
        _inputs = gof.graph.inputs([o.result for o in outputs] + [i.update for i in inputs if getattr(i, 'update', False)])
        indices = [[input] + self.expand_in(input, _inputs) for input in inputs]
        expanded_inputs = reduce(list.__add__, [list(z) for x, y, z in indices], [])

        # make the env
        for i in xrange(mode.stability_patience):
            env, additional_outputs, equivalence_tracker = _optcheck_env(expanded_inputs, outputs, accept_inplace)
            env.equivalence_tracker = equivalence_tracker
            # optimize the env
            optimizer(env)
            if i:
                li = env.equivalence_tracker.event_list
                l0 = env0.equivalence_tracker.event_list
                if li != l0 :
                    print >> mode.diagnostic, "WARNING: Optimization process is unstable"
                    for j in xrange(max(len(li), len(l0))):
                        if li[j] != l0[j]:
                            print >> mode.diagnostic, "* ", j
                            print >> mode.diagnostic, "  ", str(li[j]) if j < len(li) else '-'
                            print >> mode.diagnostic, "  ", str(l0[j]) if j < len(l0) else '-'
                        else:
                            pass

                    print >> sys.stderr, "EXITING"
                    sys.exit(1)
                    break
                else:
                    if self.verbose:
                        print >> sys.stdout, "OPTCHECK: optimization", i, "of", len(li), "events was stable."
            else:
                env0 = env


        del env0
        self.env = env
        #equivalence_tracker.printstuff()

        linker = _Linker(self)


        #the 'no_borrow' outputs are the ones for which that we can't return the internal storage pointer.
        no_borrow = [output for output, spec in zip(env.outputs, outputs+additional_outputs) if not spec.borrow]
        if no_borrow:
            self.linker = linker.accept(env, no_recycling = infer_reuse_pattern(env, no_borrow))
        else:
            self.linker = linker.accept(env)
        
        self.indices = indices
        self.inputs = inputs
        self.expanded_inputs = expanded_inputs
        self.outputs = outputs
        self.unpack_single = unpack_single
        self.accept_inplace = accept_inplace
        self.function_builder = function_builder
        self.mode = mode

    def create(self, defaults = None, trustme = False):
        """
        Create a function.

        defaults -> a list matching the inputs list and providing default values
                    if the default for an input is None, then that input is a
                    required input. For an input with an update, the default
                    acts as initialization.
        trustme -> disables some exceptions, used internally
        """
        if defaults is None:
            defaults = [None]*len(self.inputs)
        input_storage = [] # list of independent one-element lists, will be passed to the linker
        _defaults = []

        # The following loop is to fill in the input_storage and _defaults lists.
        for (input, indices, subinputs), default in zip(self.indices, defaults):
            __default = default

            if isinstance(default, gof.Container):
                # If the default is a gof.Container, this means we want to share
                # the same storage. This is done by appending default.storage
                # to input_storage
                if indices is not None:
                    raise TypeError("Cannot take a Container instance as default for a SymbolicInputKit.")
                input_storage.append(default.storage)
                default = None
                required = False
            elif isinstance(input, SymbolicInputKit):
                # If the input is a SymbolicInputKit, it represents more than
                # one storage unit. The indices and subinputs lists represent which
                # of the kit's inputs are active in this graph, so we make as many
                # storage units as needed
                if isinstance(default, (list, tuple)) \
                        and all(isinstance(x, gof.Container) for x in default):
                    if len(default) == len(indices):
                        input_storage += [x.storage for x in default]
                    elif len(default) > len(indices):
                        input_storage += [default[i].storage for i in indices]
                    else:
                        raise ValueError('Not enough storage for SymbolicInputKit', input, indices, default)
                    default = _NODEFAULT
                else:
                    input_storage += [[None] for i in indices]
            else:
                # Normal case: one new, independent storage unit
                input_storage.append([None])

            # Filling _defaults. Each entry is a tuple of three elements:
            # (required, refeed, value)
            # - required means that the user must provide a value when calling the function
            # - refeed means that we want to put the default back in the storage after each function call
            # - value is the value that will be put in the storage initially

            # Even though a SymbolicInputKit represents more than one input,
            # we still only have one entry for the defaults list.
            if isinstance(input, SymbolicInputKit):
                if default is _NODEFAULT:
                    _defaults.append((False, False, None))
                elif default is None:
                    _defaults.append((True, True, None))
                else:
                    _defaults.append((False, False, default))
            elif input.update is not None:
                # If the input has an update, then (logically) it is not required since
                # it is just a parameter and of course we don't want to refeed the default
                # back into the storage as it would defeat the point of updating it. We
                # always do this policy.
                if default is None:
                    if trustme or isinstance(__default, gof.Container):
                        _defaults.append((False, False, None))
                    else:
                        # This might catch some bugs early
                        raise ValueError("A default (initial) value is required for an input which can update itself.", input)
                else:
                    _defaults.append((False, False, default))
            else:
                if default is None:
                    if trustme or isinstance(__default, gof.Container):
                        _defaults.append((False, False, None))
                    else:
                        # No default, so this is a required input. Nothing to feed back, initial value is None.
                        _defaults.append((True, False, None))
                else:
                    # Default value. It is not required, but we want to put it back into the storage
                    # everytime so it behaves like most programming languages' default values
                    _defaults.append((False, True, default))
        defaults = _defaults

        # Get a function instance
        _fn, _i, _o = self.linker.make_thunk(input_storage = input_storage)
        fn = self.function_builder(_fn, _i, _o, self.indices, self.outputs, defaults, self.unpack_single, self)
        return fn



class DebugMode(Mode):
    """Evaluation Mode that detects internal theano errors.

    This mode catches several kinds of internal error:

    - inconsistent c_code and perform implementations (see `BadClinkerOutput`)

    - a result replacing another when their runtime values don't match.  This is a symptom of
      an incorrect optimization step, or faulty Op implementation (raises `BadOptimization`)

    - stochastic optimization ordering (raises `StochasticOrder`)

    - incomplete `destroy_map` specification (raises `BadDestroyMap`)

    - an op that returns an illegal value not matching the output Result Type (raises
      InvalidValueError)

    Each of these exceptions inherits from the more generic `DebugModeError`.

    If there are no internal errors, this mode behaves like FAST_RUN or FAST_COMPILE, but takes
    a little longer and uses more memory.  

    If there are internal errors, this mode will raise an `DebugModeError` exception and write
    diagnostic information to a file.

    :remark: The work of debugging is implemented by the `_Maker`, `_Linker`, and
    `_ResultEquivalenceTracker` classes.

    """
    # This function will be used to create a FunctionMaker in 
    # function_module.function
    def function_maker(self, i,o,m, *args, **kwargs):
        """Return an instance of `_Maker` which handles much of the debugging work"""
        assert m is self
        return _Maker(i, o, self.optimizer, self, *args, **kwargs)
    
    def __init__(self, 
            optimizer='fast_run', 
            stability_patience=10,
            check_c_code=True,
            diagnostic=sys.stderr):
        """Initialize member variables
        """
        super(DebugMode, self).__init__(
                optimizer=optimizer,
                linker=_Linker)
        self.stability_patience = stability_patience
        self.check_c_code = check_c_code
        self.diagnostic = diagnostic
register_mode('DEBUG_MODE',DebugMode(optimizer='fast_run'))
<|MERGE_RESOLUTION|>--- conflicted
+++ resolved
@@ -257,7 +257,7 @@
                 r_val = r_vals[r]
                 assert r.type == new_r.type
 
-                if not r.type.values_eq_enough(r_val, new_r_val):
+                if not r.type.values_eq_approx(r_val, new_r_val):
                     raise BadOptimization(old_r=r,
                             new_r=new_r, 
                             old_r_val=r_val, 
@@ -296,7 +296,7 @@
                     new_r_val = r_vals[re]
                     r_val = r_vals[re0]
                     assert re.type == re0.type
-                    if not re.type.values_eq_enough(r_val, new_r_val):
+                    if not re.type.values_eq_approx(r_val, new_r_val):
                         equivalence_sets_broken[id(r_equiv)] = True
                         there_is_a_problem = True
                 re0 = re
@@ -679,31 +679,7 @@
             except:
                 raise_with_op(node)
 
-<<<<<<< HEAD
             _find_bad_optimizations0(order, env.equivalence_tracker.reasons, r_vals)
-=======
-            # iterate over results looking for values that don't match the values of the
-            # results they replaced.  This is the sign of a broken optimization.
-            for i, node in enumerate(order):
-                for new_r in node.outputs:
-                    for reason, r, old_graph_str, new_graph_str in env.equivalence_tracker.reasons[new_r]:
-                        problem = False
-
-                        #check if the value for new_r doesn't match the value for r
-                        new_r_val = r_vals[new_r]
-                        r_val = r_vals[r]
-                        assert r.type == new_r.type
-
-                        if not r.type.values_eq_approx(r_val, new_r_val):
-                            raise BadOptimization(old_r=r,
-                                    new_r=new_r, 
-                                    old_r_val=r_val, 
-                                    new_r_val=new_r_val,
-                                    reason=reason,
-                                    old_graph=old_graph_str,
-                                    new_graph=new_graph_str)
-            
->>>>>>> eaf78d5e
 
             #####
             #  Postcondition: the input and output results are in the storage map, nothing more
